--- conflicted
+++ resolved
@@ -251,12 +251,7 @@
     , SoftDerivation (..)
     , ToRewardAccount (..)
     , WalletKey (..)
-<<<<<<< HEAD
-=======
-    , checkPassphrase
     , deriveRewardAccount
-    , encryptPassphrase
->>>>>>> 54326ed8
     , liftIndex
     , stakeDerivationPath
     )
@@ -1542,19 +1537,10 @@
         )
     => ctx
     -> WalletId
-<<<<<<< HEAD
-    -> ((k 'RootK XPrv, Passphrase "encryption") -> (XPrv, Passphrase "encryption"))
-       -- ^ Reward account derived from the root key (or somewhere else).
     -> Passphrase "user"
-    -> ByteString
-    -> ExceptT ErrSignPayment IO SerialisedTxParts
-signTransaction ctx wid mkRwdAcct pwd txBody = db & \DBLayer{..} -> do
-=======
-    -> Passphrase "raw"
     -> SealedTx
     -> ExceptT ErrWitnessTx IO SealedTx
 signTransaction ctx wid pwd tx = db & \DBLayer{..} -> do
->>>>>>> 54326ed8
     era <- liftIO $ currentNodeEra nl
     withRootKey @_ @s ctx wid pwd ErrWitnessTxWithRootKey $ \rootK scheme -> do
         cp <- mapExceptT atomically
