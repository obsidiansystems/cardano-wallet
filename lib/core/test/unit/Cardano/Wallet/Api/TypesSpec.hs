{-# LANGUAGE AllowAmbiguousTypes #-}
{-# LANGUAGE DataKinds #-}
{-# LANGUAGE DeriveGeneric #-}
{-# LANGUAGE DuplicateRecordFields #-}
{-# LANGUAGE FlexibleContexts #-}
{-# LANGUAGE FlexibleInstances #-}
{-# LANGUAGE LambdaCase #-}
{-# LANGUAGE NamedFieldPuns #-}
{-# LANGUAGE NoMonomorphismRestriction #-}
{-# LANGUAGE NumericUnderscores #-}
{-# LANGUAGE OverloadedLabels #-}
{-# LANGUAGE PolyKinds #-}
{-# LANGUAGE QuasiQuotes #-}
{-# LANGUAGE RankNTypes #-}
{-# LANGUAGE ScopedTypeVariables #-}
{-# LANGUAGE StandaloneDeriving #-}
{-# LANGUAGE TemplateHaskell #-}
{-# LANGUAGE TupleSections #-}
{-# LANGUAGE TypeApplications #-}
{-# LANGUAGE TypeFamilies #-}
{-# LANGUAGE TypeOperators #-}
{-# LANGUAGE UndecidableInstances #-}
{-# OPTIONS_GHC -fno-warn-orphans #-}

module Cardano.Wallet.Api.TypesSpec (spec) where

import Prelude hiding
    ( id )

import Cardano.Address.Script
    ( Cosigner (..)
    , KeyHash (..)
    , KeyRole (..)
    , Script (..)
    , ScriptTemplate (..)
    , ValidationLevel (..)
    )
import Cardano.Api
    ( StakeAddress, deserialiseFromRawBytes, proxyToAsType )
import Cardano.Mnemonic
    ( CheckSumBits
    , ConsistentEntropy
    , Entropy
    , EntropySize
    , MnemonicException (..)
    , SomeMnemonic (..)
    , ValidChecksumSize
    , ValidEntropySize
    , entropyToMnemonic
    , mkEntropy
    )
import Cardano.Wallet.Api
    ( Api )
import Cardano.Wallet.Api.Types
    ( AccountPostData (..)
    , AddressAmount (..)
    , AddressAmountNoAssets (..)
    , AnyAddress (..)
    , ApiAccountKey (..)
    , ApiAccountKeyShared (..)
    , ApiAccountPublicKey (..)
    , ApiActiveSharedWallet (..)
    , ApiAddress (..)
    , ApiAddressData (..)
    , ApiAddressDataPayload (..)
    , ApiAddressInspect (..)
    , ApiAsset (..)
    , ApiBalanceTransactionPostData (..)
    , ApiBase64
    , ApiBlockInfo (..)
    , ApiBlockReference (..)
    , ApiBurnData (..)
    , ApiByronWallet (..)
    , ApiByronWalletBalance (..)
    , ApiBytesT (..)
    , ApiCertificate (..)
    , ApiCoinSelection (..)
    , ApiCoinSelectionChange (..)
    , ApiCoinSelectionCollateral (..)
    , ApiCoinSelectionInput (..)
    , ApiCoinSelectionOutput (..)
    , ApiCoinSelectionWithdrawal (..)
    , ApiConstructTransaction (..)
    , ApiConstructTransactionData (..)
    , ApiCredential (..)
    , ApiDelegationAction (..)
    , ApiEpochInfo (..)
    , ApiEra (..)
    , ApiEraInfo (..)
    , ApiErrorCode (..)
    , ApiExternalInput (..)
    , ApiFee (..)
    , ApiForeignStakeKey
    , ApiHealthCheck (..)
    , ApiMaintenanceAction (..)
    , ApiMaintenanceActionPostData (..)
    , ApiMintBurnData (..)
    , ApiMintBurnOperation (..)
    , ApiMintData (..)
    , ApiMintedBurnedInfo (..)
    , ApiMintedBurnedTransaction (..)
    , ApiMnemonicT (..)
    , ApiMultiDelegationAction (..)
    , ApiNetworkClock (..)
    , ApiNetworkInformation (..)
    , ApiNetworkParameters (..)
    , ApiNtpStatus (..)
    , ApiNullStakeKey
    , ApiOurStakeKey
    , ApiPaymentDestination (..)
    , ApiPendingSharedWallet (..)
    , ApiPostAccountKeyData
    , ApiPostAccountKeyDataWithPurpose
    , ApiPostRandomAddressData
    , ApiPutAddressesData (..)
    , ApiRedeemer (..)
    , ApiScriptTemplateEntry (..)
    , ApiSelectCoinsAction (..)
    , ApiSelectCoinsData (..)
    , ApiSelectCoinsPayments (..)
    , ApiSerialisedTransaction (..)
    , ApiSharedWallet (..)
    , ApiSharedWalletPatchData (..)
    , ApiSharedWalletPostData (..)
    , ApiSharedWalletPostDataFromAccountPubX (..)
    , ApiSharedWalletPostDataFromMnemonics (..)
    , ApiSignTransactionPostData (..)
    , ApiSlotId (..)
    , ApiSlotReference (..)
    , ApiStakeKeyIndex (..)
    , ApiStakeKeys
    , ApiStakePool (..)
    , ApiStakePoolFlag (..)
    , ApiStakePoolMetrics (..)
    , ApiT (..)
    , ApiTransaction (..)
    , ApiTxCollateral (..)
    , ApiTxId (..)
    , ApiTxInput (..)
    , ApiTxMetadata (..)
    , ApiUtxoStatistics (..)
    , ApiVerificationKeyShared (..)
    , ApiVerificationKeyShelley (..)
    , ApiWallet (..)
    , ApiWalletAssetsBalance (..)
    , ApiWalletBalance (..)
    , ApiWalletDelegation (..)
    , ApiWalletDelegationNext (..)
    , ApiWalletDelegationStatus (..)
    , ApiWalletDiscovery (..)
    , ApiWalletMigrationBalance (..)
    , ApiWalletMigrationPlan (..)
    , ApiWalletMigrationPlanPostData (..)
    , ApiWalletMigrationPostData (..)
    , ApiWalletPassphrase (..)
    , ApiWalletPassphraseInfo (..)
    , ApiWalletSignData (..)
    , ApiWalletUtxoSnapshot (..)
    , ApiWalletUtxoSnapshotEntry (..)
    , ApiWithdrawal (..)
    , ApiWithdrawalPostData (..)
    , Base (Base16, Base64)
    , ByronWalletFromXPrvPostData (..)
    , ByronWalletPostData (..)
    , ByronWalletPutPassphraseData (..)
    , DecodeAddress (..)
    , DecodeStakeAddress (..)
    , EncodeAddress (..)
    , EncodeStakeAddress (..)
    , HealthCheckSMASH (..)
    , Iso8601Time (..)
    , KeyFormat (..)
    , NtpSyncingStatus (..)
    , PostMintBurnAssetData (..)
    , PostTransactionFeeOldData (..)
    , PostTransactionOldData (..)
    , SettingsPutData (..)
    , SomeByronWalletPostData (..)
    , VerificationKeyHashing (..)
    , WalletOrAccountPostData (..)
    , WalletPostData (..)
    , WalletPutData (..)
    , WalletPutPassphraseData (..)
    , toApiAsset
    )
import Cardano.Wallet.Gen
    ( genMnemonic
    , genNatural
    , genNestedTxMetadata
    , genPercentage
    , genScript
    , genScriptCosigners
    , genScriptTemplate
    , genScriptTemplateEntry
    , shrinkPercentage
    , shrinkTxMetadata
    )
import Cardano.Wallet.Primitive.AddressDerivation
    ( DerivationIndex (..)
    , DerivationType (..)
    , HardDerivation (..)
    , Index (..)
    , NetworkDiscriminant (..)
    , Role (..)
    , WalletKey (..)
<<<<<<< HEAD
=======
    , fromHex
    , passphraseMaxLength
    , passphraseMinLength
>>>>>>> 54326ed8
    )
import Cardano.Wallet.Primitive.AddressDerivation.SharedKey
    ( purposeCIP1854 )
import Cardano.Wallet.Primitive.AddressDerivation.Shelley
    ( ShelleyKey (..), generateKeyFromSeed )
import Cardano.Wallet.Primitive.AddressDerivationSpec
    ()
import Cardano.Wallet.Primitive.AddressDiscovery.Sequential
<<<<<<< HEAD
    ( AddressPoolGap, getAddressPoolGap )
import Cardano.Wallet.Primitive.Passphrase.Types
    ( Passphrase (..)
    , PassphraseHash (PassphraseHash)
    , PassphraseMaxLength (..)
    , PassphraseMinLength (..)
    , passphraseMaxLength
    , passphraseMinLength
    )
=======
    ( AddressPoolGap, getAddressPoolGap, purposeCIP1852 )
>>>>>>> 54326ed8
import Cardano.Wallet.Primitive.SyncProgress
    ( SyncProgress (..) )
import Cardano.Wallet.Primitive.Types
    ( EpochNo (..)
    , ExecutionUnitPrices (..)
    , PoolId (..)
    , PoolMetadataGCStatus (..)
    , PoolMetadataSource
    , PoolOwner (..)
    , Settings
    , SlotId (..)
    , SlotInEpoch (..)
    , SlotNo (..)
    , SmashServer
    , SortOrder (..)
    , StakePoolMetadata (..)
    , StakePoolTicker
    , StartTime (..)
    , WalletDelegationStatus (..)
    , WalletId (..)
    , WalletName (..)
    , walletNameMaxLength
    , walletNameMinLength
    )
import Cardano.Wallet.Primitive.Types.Address
    ( Address (..), AddressState (..) )
import Cardano.Wallet.Primitive.Types.Coin
    ( Coin (..) )
import Cardano.Wallet.Primitive.Types.Coin.Gen
    ( genCoinFullRange, genCoinPositive )
import Cardano.Wallet.Primitive.Types.Hash
    ( Hash (..) )
import Cardano.Wallet.Primitive.Types.RewardAccount
    ( RewardAccount (..) )
import Cardano.Wallet.Primitive.Types.TokenBundle
    ( AssetId (..), TokenBundle )
import Cardano.Wallet.Primitive.Types.TokenBundle.Gen
    ( genTokenBundleSmallRange, shrinkTokenBundleSmallRange )
import Cardano.Wallet.Primitive.Types.TokenMap
    ( TokenMap )
import Cardano.Wallet.Primitive.Types.TokenMap.Gen
    ( genAssetId, genTokenMapSmallRange, shrinkTokenMap )
import Cardano.Wallet.Primitive.Types.TokenPolicy
    ( AssetDecimals (..)
    , AssetLogo (..)
    , AssetMetadata (..)
    , AssetURL (..)
    , TokenFingerprint
    , TokenName (..)
    , TokenPolicyId (..)
    , mkTokenFingerprint
    )
import Cardano.Wallet.Primitive.Types.TokenPolicy.Gen
    ( genTokenName )
import Cardano.Wallet.Primitive.Types.Tx
    ( Direction (..)
    , SealedTx (..)
    , SerialisedTx (..)
    , SerialisedTxParts (..)
    , TxIn (..)
    , TxMetadata (..)
    , TxOut (..)
    , TxScriptValidity (..)
    , TxStatus (..)
    , unsafeSealedTxFromBytes
    )
import Cardano.Wallet.Primitive.Types.Tx.Gen
    ( genTxScriptValidity, shrinkTxScriptValidity )
import Cardano.Wallet.Primitive.Types.UTxO
    ( HistogramBar (..)
    , UTxO (..)
    , UTxOStatistics (..)
    , computeUtxoStatistics
    , log10
    )
import Cardano.Wallet.TokenMetadata
    ( TokenMetadataError (..) )
import Cardano.Wallet.Unsafe
    ( unsafeFromText, unsafeXPrv )
import Control.Lens
    ( at, (?~) )
import Control.Monad
    ( forM, forM_, replicateM )
import Control.Monad.IO.Class
    ( liftIO )
import Crypto.Hash
    ( hash )
import Data.Aeson
    ( FromJSON (..), Result (..), fromJSON, withObject, (.:?), (.=) )
import Data.Aeson.QQ
    ( aesonQQ )
import Data.ByteString
    ( ByteString )
import Data.Char
    ( toLower )
import Data.Data
    ( dataTypeConstrs, dataTypeOf, showConstr )
import Data.Either
    ( lefts )
import Data.FileEmbed
    ( embedFile, makeRelativeToProject )
import Data.Function
    ( (&) )
import Data.List
    ( foldl' )
import Data.List.NonEmpty
    ( NonEmpty (..) )
import Data.Maybe
    ( fromJust, fromMaybe )
import Data.OpenApi
    ( Definitions, NamedSchema (..), Schema, ToSchema (..) )
import Data.OpenApi.Declare
    ( Declare, declare, look )
import Data.Proxy
    ( Proxy (..) )
import Data.Quantity
    ( Percentage, Quantity (..) )
import Data.Text
    ( Text )
import Data.Text.Class
    ( FromText (..), TextDecodingError (..) )
import Data.Time.Clock
    ( NominalDiffTime )
import Data.Time.Clock.POSIX
    ( utcTimeToPOSIXSeconds )
import Data.Typeable
    ( Typeable )
import Data.Word
    ( Word32, Word64, Word8 )
import Data.Word.Odd
    ( Word31 )
import GHC.TypeLits
    ( KnownSymbol, natVal, symbolVal )
import Network.URI
    ( URI, parseURI )
import Numeric.Natural
    ( Natural )
import Servant
    ( (:<|>)
    , (:>)
    , Capture
    , Header'
    , JSON
    , PostNoContent
    , QueryFlag
    , QueryParam
    , ReqBody
    , StdMethod (..)
    , Verb
    )
import Servant.API.Verbs
    ( NoContentVerb )
import Servant.OpenApi.Test
    ( validateEveryToJSON, validateEveryToJSONWithPatternChecker )
import System.Environment
    ( lookupEnv )
import System.FilePath
    ( (</>) )
import Test.Hspec
    ( Spec, SpecWith, describe, it, shouldBe )
import Test.Hspec.Extra
    ( parallel )
import Test.QuickCheck
    ( Arbitrary (..)
    , Gen
    , InfiniteList (..)
    , applyArbitrary2
    , applyArbitrary3
    , applyArbitrary4
    , arbitraryBoundedEnum
    , arbitraryPrintableChar
    , arbitrarySizedBoundedIntegral
    , choose
    , chooseInt
    , counterexample
    , elements
    , forAll
    , frequency
    , liftArbitrary
    , listOf
    , oneof
    , property
    , scale
    , shrinkIntegral
    , sized
    , vector
    , vectorOf
    , (.&&.)
    , (===)
    )
import Test.QuickCheck.Arbitrary.Generic
    ( genericArbitrary, genericShrink )
import Test.QuickCheck.Extra
    ( reasonablySized )
import Test.QuickCheck.Modifiers
    ( NonNegative (..) )
import Test.Text.Roundtrip
    ( textRoundtrip )
import Test.Utils.Paths
    ( getTestData )
import Test.Utils.Roundtrip
    ( httpApiDataRoundtrip )
import Test.Utils.Time
    ( genUniformTime )
import Text.Regex.PCRE
    ( compBlank, execBlank, makeRegexOpts, matchTest )
import Web.HttpApiData
    ( FromHttpApiData (..) )

import qualified Cardano.Wallet.Api.Types as Api
import qualified Data.Aeson as Aeson
import qualified Data.Aeson.Types as Aeson
import qualified Data.ByteArray as BA
import qualified Data.ByteString as BS
import qualified Data.ByteString.Char8 as B8
import qualified Data.HashMap.Strict as HM
import qualified Data.List.NonEmpty as NE
import qualified Data.Map.Strict as Map
import qualified Data.Text as T
import qualified Data.Text.Encoding as T
import qualified Data.Yaml as Yaml
import qualified Prelude
import qualified Test.Utils.Roundtrip as Utils

spec :: Spec
spec = parallel $ do
    let jsonRoundtripAndGolden = Utils.jsonRoundtripAndGolden
            ($(getTestData) </> "Cardano" </> "Wallet" </> "Api")

    describe "JSON golden roundtrip" $ do
            jsonRoundtripAndGolden $ Proxy @AnyAddress
            jsonRoundtripAndGolden $ Proxy @ApiCredential
            jsonRoundtripAndGolden $ Proxy @ApiAddressData
            jsonRoundtripAndGolden $ Proxy @(ApiT DerivationIndex)
            jsonRoundtripAndGolden $ Proxy @ApiPostAccountKeyData
            jsonRoundtripAndGolden $ Proxy @ApiPostAccountKeyDataWithPurpose
            jsonRoundtripAndGolden $ Proxy @ApiAccountKey
            jsonRoundtripAndGolden $ Proxy @ApiAccountKeyShared
            jsonRoundtripAndGolden $ Proxy @ApiEpochInfo
            jsonRoundtripAndGolden $ Proxy @(ApiSelectCoinsData ('Testnet 0))
            jsonRoundtripAndGolden $ Proxy @(ApiCoinSelection ('Testnet 0))
            jsonRoundtripAndGolden $ Proxy @(ApiCoinSelectionChange ('Testnet 0))
            jsonRoundtripAndGolden $ Proxy @(ApiCoinSelectionCollateral ('Testnet 0))
            jsonRoundtripAndGolden $ Proxy @(ApiCoinSelectionInput ('Testnet 0))
            jsonRoundtripAndGolden $ Proxy @(ApiCoinSelectionOutput ('Testnet 0))
            jsonRoundtripAndGolden $ Proxy @(ApiCoinSelectionWithdrawal ('Testnet 0))
            jsonRoundtripAndGolden $ Proxy @ApiBase64
            jsonRoundtripAndGolden $ Proxy @ApiBlockReference
            jsonRoundtripAndGolden $ Proxy @ApiSlotReference
            jsonRoundtripAndGolden $ Proxy @ApiDelegationAction
            jsonRoundtripAndGolden $ Proxy @ApiNetworkInformation
            jsonRoundtripAndGolden $ Proxy @ApiNetworkParameters
            jsonRoundtripAndGolden $ Proxy @ApiEraInfo
            jsonRoundtripAndGolden $ Proxy @ApiEra
            jsonRoundtripAndGolden $ Proxy @ApiNetworkClock
            jsonRoundtripAndGolden $ Proxy @ApiWalletDelegation
            jsonRoundtripAndGolden $ Proxy @ApiHealthCheck
            jsonRoundtripAndGolden $ Proxy @ApiWalletDelegationStatus
            jsonRoundtripAndGolden $ Proxy @ApiWalletDelegationNext
            jsonRoundtripAndGolden $ Proxy @(ApiT (Hash "Genesis"))
            jsonRoundtripAndGolden $ Proxy @ApiStakePool
            jsonRoundtripAndGolden $ Proxy @ApiStakePoolMetrics
            jsonRoundtripAndGolden $ Proxy @(AddressAmount (ApiT Address, Proxy ('Testnet 0)))
            jsonRoundtripAndGolden $ Proxy @(AddressAmountNoAssets (ApiT Address, Proxy ('Testnet 0)))
            jsonRoundtripAndGolden $ Proxy @(ApiTransaction ('Testnet 0))
            jsonRoundtripAndGolden $ Proxy @(ApiPutAddressesData ('Testnet 0))
            jsonRoundtripAndGolden $ Proxy @ApiWallet
            jsonRoundtripAndGolden $ Proxy @ApiSharedWalletPostData
            jsonRoundtripAndGolden $ Proxy @ApiScriptTemplateEntry
            jsonRoundtripAndGolden $ Proxy @ApiSharedWalletPostDataFromMnemonics
            jsonRoundtripAndGolden $ Proxy @ApiSharedWalletPostDataFromAccountPubX
            jsonRoundtripAndGolden $ Proxy @ApiSharedWallet
            jsonRoundtripAndGolden $ Proxy @ApiActiveSharedWallet
            jsonRoundtripAndGolden $ Proxy @ApiPendingSharedWallet
            jsonRoundtripAndGolden $ Proxy @ApiSharedWalletPatchData
            jsonRoundtripAndGolden $ Proxy @ApiByronWallet
            jsonRoundtripAndGolden $ Proxy @ApiByronWalletBalance
            jsonRoundtripAndGolden $ Proxy @(ApiWalletMigrationPlan ('Testnet 0))
            jsonRoundtripAndGolden $ Proxy @ApiWalletMigrationBalance
            jsonRoundtripAndGolden $ Proxy @(ApiWalletMigrationPlanPostData ('Testnet 0))
            jsonRoundtripAndGolden $ Proxy @(ApiWalletMigrationPostData ('Testnet 0) "lenient")
            jsonRoundtripAndGolden $ Proxy @(ApiWalletMigrationPostData ('Testnet 0) "user")
            jsonRoundtripAndGolden $ Proxy @ApiWalletPassphrase
            jsonRoundtripAndGolden $ Proxy @ApiWalletUtxoSnapshot
            jsonRoundtripAndGolden $ Proxy @ApiUtxoStatistics
            jsonRoundtripAndGolden $ Proxy @ApiFee
            jsonRoundtripAndGolden $ Proxy @ApiStakePoolMetrics
            jsonRoundtripAndGolden $ Proxy @ApiTxId
            jsonRoundtripAndGolden $ Proxy @ApiVerificationKeyShelley
            jsonRoundtripAndGolden $ Proxy @ApiVerificationKeyShared
            jsonRoundtripAndGolden $ Proxy @(ApiPaymentDestination ('Testnet 0))
            jsonRoundtripAndGolden $ Proxy @(ApiConstructTransactionData ('Testnet 0))
            jsonRoundtripAndGolden $ Proxy @(ApiConstructTransaction ('Testnet 0))
            jsonRoundtripAndGolden $ Proxy @ApiMultiDelegationAction
            jsonRoundtripAndGolden $ Proxy @ApiSignTransactionPostData
            jsonRoundtripAndGolden $ Proxy @ApiSerialisedTransaction
            jsonRoundtripAndGolden $ Proxy @(ApiBalanceTransactionPostData ('Testnet 0))
            jsonRoundtripAndGolden $ Proxy @(ApiExternalInput ('Testnet 0))
            jsonRoundtripAndGolden $ Proxy @(PostTransactionOldData ('Testnet 0))
            jsonRoundtripAndGolden $ Proxy @(PostTransactionFeeOldData ('Testnet 0))
            jsonRoundtripAndGolden $ Proxy @WalletPostData
            jsonRoundtripAndGolden $ Proxy @AccountPostData
            jsonRoundtripAndGolden $ Proxy @WalletOrAccountPostData
            jsonRoundtripAndGolden $ Proxy @SomeByronWalletPostData
            jsonRoundtripAndGolden $ Proxy @ByronWalletFromXPrvPostData
            jsonRoundtripAndGolden $ Proxy @WalletPutData
            jsonRoundtripAndGolden $ Proxy @SettingsPutData
            jsonRoundtripAndGolden $ Proxy @WalletPutPassphraseData
            jsonRoundtripAndGolden $ Proxy @ByronWalletPutPassphraseData
            jsonRoundtripAndGolden $ Proxy @(ApiT (Hash "Tx"))
            jsonRoundtripAndGolden $ Proxy @(ApiT (Passphrase "user"))
            jsonRoundtripAndGolden $ Proxy @(ApiT (Passphrase "lenient"))
            jsonRoundtripAndGolden $ Proxy @(ApiT Address, Proxy ('Testnet 0))
            jsonRoundtripAndGolden $ Proxy @(ApiT AddressPoolGap)
            jsonRoundtripAndGolden $ Proxy @(ApiT Direction)
            jsonRoundtripAndGolden $ Proxy @(ApiT TxMetadata)
            jsonRoundtripAndGolden $ Proxy @(ApiT TxStatus)
            jsonRoundtripAndGolden $ Proxy @(ApiT TxScriptValidity)
            jsonRoundtripAndGolden $ Proxy @(ApiWalletBalance)
            jsonRoundtripAndGolden $ Proxy @(ApiT WalletId)
            jsonRoundtripAndGolden $ Proxy @(ApiT WalletName)
            jsonRoundtripAndGolden $ Proxy @ApiWalletPassphraseInfo
            jsonRoundtripAndGolden $ Proxy @(ApiT SyncProgress)
            jsonRoundtripAndGolden $ Proxy @(ApiT StakePoolMetadata)
            jsonRoundtripAndGolden $ Proxy @ApiPostRandomAddressData
            jsonRoundtripAndGolden $ Proxy @ApiTxMetadata

            jsonRoundtripAndGolden $ Proxy @ApiMaintenanceAction
            jsonRoundtripAndGolden $ Proxy @ApiMaintenanceActionPostData
            jsonRoundtripAndGolden $ Proxy @ApiAsset
            jsonRoundtripAndGolden $ Proxy @(ApiStakeKeys ('Testnet 0))
            jsonRoundtripAndGolden $ Proxy @(ApiOurStakeKey ('Testnet 0))
            jsonRoundtripAndGolden $ Proxy @(ApiForeignStakeKey ('Testnet 0))
            jsonRoundtripAndGolden $ Proxy @ApiNullStakeKey
            jsonRoundtripAndGolden $ Proxy @(PostMintBurnAssetData ('Testnet 0))

    describe "ToText-FromText Roundtrip" $ do
            textRoundtrip $ Proxy @Iso8601Time
            textRoundtrip $ Proxy @SortOrder
            textRoundtrip $ Proxy @Coin
            textRoundtrip $ Proxy @TokenFingerprint

    describe "SealedTx JSON decoding" $ do
        -- NOTE(AB): I tried to factor more of the properties as their structure only
        -- differs by the encoding but this required exporting 'HasBase' from Types to
        let parseJSONSealedTx jsonTx = (serialisedTx . getApiT  <$> Aeson.eitherDecode @(ApiT SealedTx) jsonTx)

        it "can decode from base-16 encoded string" $
            forAll selectFromPreparedBinaries $ \ bs ->
                 let result = parseJSONSealedTx $ Aeson.encode $ ApiBytesT @'Base16 bs
                  in result == Right bs &
                     counterexample ("Parse result: " <> show result)

        it "can decode from base-64 encoded string" $
            forAll selectFromPreparedBinaries $ \ bs ->
                 let result = parseJSONSealedTx $ Aeson.encode $ ApiBytesT @'Base64 bs
                  in result == Right bs &
                     counterexample ("Parse result: " <> show result)

    describe "AddressAmount" $ do
        it "fromText \"22323\"" $
            let err =
                    "Parse error. " <>
                    "Expecting format \"<amount>@<address>\" but got \"22323\""
            in
                fromText @(AddressAmount Text) "22323"
                    === Left (TextDecodingError err)

    describe "HttpApiData roundtrip" $ do
            httpApiDataRoundtrip $ Proxy @(ApiT WalletId)
            httpApiDataRoundtrip $ Proxy @(ApiT AddressState)
            httpApiDataRoundtrip $ Proxy @Iso8601Time
            httpApiDataRoundtrip $ Proxy @(ApiT SortOrder)

    describe
        "verify that every type used with JSON content type in a servant API \
        \has compatible ToJSON and ToSchema instances using validateToJSON." $ do
        let match regex sourc = matchTest
                (makeRegexOpts compBlank execBlank $ T.unpack regex)
                (T.unpack sourc)
        validateEveryToJSONWithPatternChecker
            match
            (Proxy :: Proxy (Api ('Testnet 0) ApiStakePool))
        -- NOTE See (ToSchema WalletOrAccountPostData)
        validateEveryToJSON
            (Proxy :: Proxy (
                ReqBody '[JSON] AccountPostData :> PostNoContent
              :<|>
                ReqBody '[JSON] WalletPostData  :> PostNoContent
            ))

    describe
        "verify that every path specified by the servant server matches an \
        \existing path in the specification" $
        validateEveryPath (Proxy :: Proxy (Api ('Testnet 0) ApiStakePool))

<<<<<<< HEAD
    parallel $ describe "verify JSON parsing failures too" $ do
        it "ApiT (Passphrase \"user\") (too short)" $ do
            let minLength = passphraseMinLength (Proxy :: Proxy "user")
=======
    describe "verify JSON parsing failures too" $ do
        it "ApiT (Passphrase \"raw\") (too short)" $ do
            let minLength = passphraseMinLength (Proxy :: Proxy "raw")
>>>>>>> 54326ed8
            let msg = "Error in $: passphrase is too short: \
                    \expected at least " <> show minLength <> " characters"
            Aeson.parseEither parseJSON [aesonQQ|"patate"|]
                `shouldBe` (Left @String @(ApiT (Passphrase "user")) msg)

        it "ApiT (Passphrase \"user\") (too long)" $ do
            let maxLength = passphraseMaxLength (Proxy :: Proxy "user")
            let msg = "Error in $: passphrase is too long: \
                    \expected at most " <> show maxLength <> " characters"
            Aeson.parseEither parseJSON [aesonQQ|
                #{replicate (2*maxLength) '*'}
            |] `shouldBe` (Left @String @(ApiT (Passphrase "user")) msg)

        it "ApiT (Passphrase \"lenient\") (too long)" $ do
            let maxLength = passphraseMaxLength (Proxy :: Proxy "lenient")
            let msg = "Error in $: passphrase is too long: \
                    \expected at most " <> show maxLength <> " characters"
            Aeson.parseEither parseJSON [aesonQQ|
                #{replicate (2*maxLength) '*'}
            |] `shouldBe` (Left @String @(ApiT (Passphrase "lenient")) msg)

        it "ApiT WalletName (too short)" $ do
            let msg = "Error in $: name is too short: \
                    \expected at least " <> show walletNameMinLength <> " character"
            Aeson.parseEither parseJSON [aesonQQ|""|]
                `shouldBe` (Left @String @(ApiT WalletName) msg)

        it "ApiT WalletName (too long)" $ do
            let msg = "Error in $: name is too long: \
                    \expected at most " <> show walletNameMaxLength <> " characters"
            Aeson.parseEither parseJSON [aesonQQ|
                #{replicate (2*walletNameMaxLength) '*'}
            |] `shouldBe` (Left @String @(ApiT WalletName) msg)

        it "ApiMnemonicT '[12] (not enough words)" $ do
            let msg = "Error in $: Invalid number of words: 12 words\
                    \ are expected."
            Aeson.parseEither parseJSON [aesonQQ|
                ["toilet", "toilet", "toilet"]
            |] `shouldBe` (Left @String @(ApiMnemonicT '[12]) msg)


        it "ApiT DerivationIndex (too small)" $ do
            let message = unwords
                  [ "Error in $:"
                  , "A derivation index must be a natural number between"
                  , show (getIndex @'Soft minBound)
                  , "and"
                  , show (getIndex @'Soft maxBound)
                  , "with an optional 'H' suffix (e.g. '1815H' or '44')."
                  , "Indexes without suffixes are called 'Soft'"
                  , "Indexes with suffixes are called 'Hardened'."
                  ]

            let value = show $ pred $ toInteger $ getIndex @'Soft minBound
            Aeson.parseEither parseJSON [aesonQQ|#{value}|]
                `shouldBe` Left @String @(ApiT DerivationIndex) message

        it "ApiT DerivationIndex (too large)" $ do
            let message = unwords
                  [ "Error in $:"
                  , "A derivation index must be a natural number between"
                  , show (getIndex @'Soft minBound)
                  , "and"
                  , show (getIndex @'Soft maxBound)
                  , "with an optional 'H' suffix (e.g. '1815H' or '44')."
                  , "Indexes without suffixes are called 'Soft'"
                  , "Indexes with suffixes are called 'Hardened'."
                  ]

            let value = show $ succ $ toInteger $ getIndex @'Soft maxBound
            Aeson.parseEither parseJSON [aesonQQ|#{value}|]
                `shouldBe` Left @String @(ApiT DerivationIndex) message

        it "ApiT AddressPoolGap (too small)" $ do
            let msg = "Error in $: An address pool gap must be a natural number between "
                    <> show (getAddressPoolGap minBound)
                    <> " and "
                    <> show (getAddressPoolGap maxBound)
                    <> "."
            Aeson.parseEither parseJSON [aesonQQ|
                #{getAddressPoolGap minBound - 1}
            |] `shouldBe` (Left @String @(ApiT AddressPoolGap) msg)

        it "ApiT AddressPoolGap (too big)" $ do
            let msg = "Error in $: An address pool gap must be a natural number between "
                    <> show (getAddressPoolGap minBound)
                    <> " and "
                    <> show (getAddressPoolGap maxBound)
                    <> "."
            Aeson.parseEither parseJSON [aesonQQ|
                #{getAddressPoolGap maxBound + 1}
            |] `shouldBe` (Left @String @(ApiT AddressPoolGap) msg)

        it "ApiT AddressPoolGap (not a integer)" $ do
            let msg = "Error in $: parsing Integer failed, unexpected floating number\
                    \ 2.5"
            Aeson.parseEither parseJSON [aesonQQ|
                2.5
            |] `shouldBe` (Left @String @(ApiT AddressPoolGap) msg)

        it "ApiT (Hash \"Tx\")" $ do
            let msg = "Error in $: Invalid tx hash: \
                    \expecting a hex-encoded value that is 32 bytes in length."
            Aeson.parseEither parseJSON [aesonQQ|
                "-----"
            |] `shouldBe` (Left @String @(ApiT (Hash "Tx")) msg)

        it "ApiT WalletId" $ do
            let msg = "Error in $: wallet id should be a hex-encoded \
                    \string of 40 characters"
            Aeson.parseEither parseJSON [aesonQQ|
                "invalid-id"
            |] `shouldBe` (Left @String @(ApiT WalletId) msg)

        it "AddressAmount (too small)" $ do
            let msg = "Error in $.amount.quantity: \
                    \parsing AddressAmount failed, parsing Natural failed, \
                    \unexpected negative number -14"
            Aeson.parseEither parseJSON [aesonQQ|
                { "address": "<addr>"
                , "amount": {"unit":"lovelace","quantity":-14}
                }
            |] `shouldBe` (Left @String @(AddressAmount (ApiT Address, Proxy ('Testnet 0))) msg)

        it "AddressAmount (too big)" $ do
            let msg = "Error in $: parsing AddressAmount failed, \
                    \invalid coin value: value has to be lower \
                    \than or equal to " <> show (unCoin maxBound)
                    <> " lovelace."
            Aeson.parseEither parseJSON [aesonQQ|
                { "address": "<addr>"
                , "amount":
                    { "unit":"lovelace"
                    ,"quantity":#{unCoin maxBound + 1}
                    }
                }
            |] `shouldBe` (Left @String @(AddressAmount (ApiT Address, Proxy ('Testnet 0))) msg)

        it "ApiT PoolId" $ do
            let msg =
                    "Error in $: Invalid stake pool id: expecting a Bech32 \
                    \encoded value with human readable part of 'pool'."
            Aeson.parseEither parseJSON [aesonQQ|
                "invalid-id"
            |] `shouldBe` (Left @String @(ApiT PoolId) msg)

        it "ApiT PoolId" $ do
            let msg =
                    "Error in $: Invalid stake pool id: expecting a Bech32 \
                    \encoded value with human readable part of 'pool'."
            Aeson.parseEither parseJSON [aesonQQ|
                "4c43d68b21921034519c36d2475f5adba989bb4465ec"
            |] `shouldBe` (Left @String @(ApiT PoolId) msg)

        it "ApiT (Hash \"Genesis\")" $ do
            let msg = "Error in $: Invalid genesis hash: \
                    \expecting a hex-encoded value that is 32 bytes in length."
            Aeson.parseEither parseJSON [aesonQQ|
                "-----"
            |] `shouldBe` (Left @String @(ApiT (Hash "Genesis")) msg)

        describe "StakePoolMetadata" $ do
            let msg = "Error in $.ticker: stake pool ticker length must be \
                      \3-5 characters"

            let testInvalidTicker :: Text -> SpecWith ()
                testInvalidTicker txt =
                    it ("Invalid ticker length: " ++ show (T.length txt)) $ do
                        Aeson.parseEither parseJSON [aesonQQ|
                            {
                                "owner": "ed25519_pk1afhcpw2tg7nr2m3wr4x8jaa4dv7d09gnv27kwfxpjyvukwxs8qdqwg85xp",
                                "homepage": "https://12345",
                                "ticker": #{txt},
                                "pledge_address": "ed25519_pk15vz9yc5c3upgze8tg5kd7kkzxqgqfxk5a3kudp22hdg0l2za00sq2ufkk7",
                                "name": "invalid"
                            }
                        |] `shouldBe` (Left @String @(ApiT StakePoolMetadata) msg)

            forM_ ["too long", "sh", ""] testInvalidTicker

    describe "verify HttpApiData parsing failures too" $ do
        it "ApiT WalletId" $ do
            let msg = "wallet id should be a hex-encoded string of 40 characters"
            parseUrlPiece "invalid-id"
                `shouldBe` (Left @Text @(ApiT WalletId) msg)

        it "ApiT AddressState" $ do
            let msg = "Unable to decode the given text value.\
                    \ Please specify one of the following values: used, unused."
            parseUrlPiece "patate"
                `shouldBe` (Left @Text @(ApiT AddressState) msg)

    parallel $ describe "pointless tests to trigger coverage for record accessors" $ do
        it "ApiEpochInfo" $ property $ \x ->
            let
                x' = ApiEpochInfo
                    { epochNumber = epochNumber (x :: ApiEpochInfo)
                    , epochStartTime = epochStartTime (x :: ApiEpochInfo)
                    }
            in
                x' === x .&&. show x' === show x
        it "ApiSelectCoinsData" $ property $ \x ->
            let
                x' = ApiSelectCoinsPayments
                    { payments = payments (x :: ApiSelectCoinsPayments ('Testnet 0))
                    , withdrawal = withdrawal (x :: ApiSelectCoinsPayments ('Testnet 0))
                    , metadata = metadata (x :: ApiSelectCoinsPayments ('Testnet 0))
                    }
            in
                x' === x .&&. show x' === show x
        it "ApiCoinSelection" $ property $ \x ->
            let
                x' = ApiCoinSelection
                    { inputs = inputs
                        (x :: ApiCoinSelection ('Testnet 0))
                    , outputs = outputs
                        (x :: ApiCoinSelection ('Testnet 0))
                    , change = change
                        (x :: ApiCoinSelection ('Testnet 0))
                    , collateral = collateral
                        (x :: ApiCoinSelection ('Testnet 0))
                    , withdrawals = withdrawals
                        (x :: ApiCoinSelection ('Testnet 0))
                    , certificates = certificates
                        (x :: ApiCoinSelection ('Testnet 0))
                    , deposits = deposits
                        (x :: ApiCoinSelection ('Testnet 0))
                    , metadata = metadata
                        (x :: ApiCoinSelection ('Testnet 0))
                    }
            in
                x' === x .&&. show x' === show x
        it "ApiCoinSelectionChange" $ property $ \x ->
            let
                x' = ApiCoinSelectionChange
                    { address = address
                        (x :: ApiCoinSelectionChange ('Testnet 0))
                    , amount = amount
                        (x :: ApiCoinSelectionChange ('Testnet 0))
                    , assets = assets
                        (x :: ApiCoinSelectionChange ('Testnet 0))
                    , derivationPath = derivationPath
                        (x :: ApiCoinSelectionChange ('Testnet 0))
                    }
            in
                x' === x .&&. show x' === show x
        it "ApiCoinSelectionInput" $ property $ \x ->
            let
                x' = ApiCoinSelectionInput
                    { id = id
                        (x :: ApiCoinSelectionInput ('Testnet 0))
                    , index = index
                        (x :: ApiCoinSelectionInput ('Testnet 0))
                    , address = address
                        (x :: ApiCoinSelectionInput ('Testnet 0))
                    , amount = amount
                        (x :: ApiCoinSelectionInput ('Testnet 0))
                    , assets = assets
                        (x :: ApiCoinSelectionInput ('Testnet 0))
                    , derivationPath = derivationPath
                        (x :: ApiCoinSelectionInput ('Testnet 0))
                    }
            in
                x' === x .&&. show x' === show x
        it "ApiCoinSelectionCollateral" $ property $ \x ->
            let
                x' = ApiCoinSelectionCollateral
                    { id = id
                        (x :: ApiCoinSelectionCollateral ('Testnet 0))
                    , index = index
                        (x :: ApiCoinSelectionCollateral ('Testnet 0))
                    , address = address
                        (x :: ApiCoinSelectionCollateral ('Testnet 0))
                    , amount = amount
                        (x :: ApiCoinSelectionCollateral ('Testnet 0))
                    , derivationPath = derivationPath
                        (x :: ApiCoinSelectionCollateral ('Testnet 0))
                    }
            in
                x' === x .&&. show x' === show x
        it "ApiCoinSelectionOutput" $ property $ \x ->
            let
                x' = ApiCoinSelectionOutput
                    { address = address
                        (x :: ApiCoinSelectionOutput ('Testnet 0))
                    , amount = amount
                        (x :: ApiCoinSelectionOutput ('Testnet 0))
                    , assets = assets
                        (x :: ApiCoinSelectionOutput ('Testnet 0))
                    }
            in
                x' === x .&&. show x' === show x
        it "ApiWallet" $ property $ \x ->
            let
                x' = ApiWallet
                    { id = id (x :: ApiWallet)
                    , addressPoolGap = addressPoolGap (x :: ApiWallet)
                    , balance = balance (x :: ApiWallet)
                    , assets = assets (x :: ApiWallet)
                    , delegation = delegation (x :: ApiWallet)
                    , name = name (x :: ApiWallet)
                    , passphrase = passphrase (x :: ApiWallet)
                    , state = state (x :: ApiWallet)
                    , tip = tip (x :: ApiWallet)
                    }
            in
                x' === x .&&. show x' === show x
        it "ApiByronWallet" $ property $ \x ->
            let
                x' = ApiByronWallet
                    { id = id (x :: ApiByronWallet)
                    , balance = balance (x :: ApiByronWallet)
                    , assets = assets (x :: ApiByronWallet)
                    , name = name (x :: ApiByronWallet)
                    , passphrase = passphrase (x :: ApiByronWallet)
                    , state = state (x :: ApiByronWallet)
                    , tip = tip (x :: ApiByronWallet)
                    , discovery = discovery (x :: ApiByronWallet)
                    }
            in
                x' === x .&&. show x' === show x
        it "ApiWalletMigrationBalance" $ property $ \x ->
            let
                x' = ApiWalletMigrationBalance
                    { ada = ada
                        (x :: ApiWalletMigrationBalance)
                    , assets = assets
                        (x :: ApiWalletMigrationBalance)
                    }
            in
                x' === x .&&. show x' === show x
        it "ApiWalletMigrationPlan" $ property $ \x ->
            let
                x' = ApiWalletMigrationPlan
                    { selections = selections
                        (x :: ApiWalletMigrationPlan ('Testnet 0))
                    , totalFee = totalFee
                        (x :: ApiWalletMigrationPlan ('Testnet 0))
                    , balanceLeftover = balanceLeftover
                        (x :: ApiWalletMigrationPlan ('Testnet 0))
                    , balanceSelected = balanceSelected
                        (x :: ApiWalletMigrationPlan ('Testnet 0))
                    }
            in
                x' === x .&&. show x' === show x
        it "ApiWalletMigrationPlanPostData" $ property $ \x ->
            let
                x' = ApiWalletMigrationPlanPostData
                    { addresses = addresses
                        (x :: ApiWalletMigrationPlanPostData ('Testnet 0))
                    }
            in
                x' === x .&&. show x' === show x
        it "ApiWalletMigrationPostData lenient" $ property $ \x ->
            let
                x' = ApiWalletMigrationPostData
                    { passphrase = passphrase
                        (x :: ApiWalletMigrationPostData ('Testnet 0) "lenient")
                    , addresses = addresses
                        (x :: ApiWalletMigrationPostData ('Testnet 0) "lenient")
                    }
            in
                x' === x .&&. show x' === show x
        it "ApiWalletMigrationPostData raw" $ property $ \x ->
            let
                x' = ApiWalletMigrationPostData
                    { passphrase = passphrase
                        (x :: ApiWalletMigrationPostData ('Testnet 0) "user")
                    , addresses = addresses
                        (x :: ApiWalletMigrationPostData ('Testnet 0) "user")
                    }
            in
                x' === x .&&. show x' === show x
        it "ApiWalletPassphrase" $ property $ \x ->
            let
                x' = ApiWalletPassphrase
                    { passphrase =
                        passphrase (x :: ApiWalletPassphrase)
                    }
            in
                x' === x .&&. show x' === show x
        it "ApiFee" $ property $ \x ->
            let
                x' = ApiFee
                    { estimatedMin = estimatedMin (x :: ApiFee)
                    , estimatedMax = estimatedMax (x :: ApiFee)
                    , minimumCoins = minimumCoins (x :: ApiFee)
                    , deposit = deposit (x :: ApiFee)
                    }
            in
                x' === x .&&. show x' === show x
        it "ApiTxId" $ property $ \x ->
            let
                x' = ApiTxId
                    { id = id (x :: ApiTxId)
                    }
            in
                x' === x .&&. show x' === show x
        it "WalletPostData" $ property $ \x ->
            let
                x' = WalletPostData
                    { addressPoolGap = addressPoolGap (x :: WalletPostData)
                    , mnemonicSentence = mnemonicSentence (x :: WalletPostData)
                    , mnemonicSecondFactor = mnemonicSecondFactor (x :: WalletPostData)
                    , name = name (x :: WalletPostData)
                    , passphrase = passphrase (x :: WalletPostData)
                    }
            in
                x' === x .&&. show x' === show x
        it "WalletPutData" $ property $ \x ->
            let
                x' = WalletPutData
                    { name = name (x :: WalletPutData)
                    }
            in
                x' === x .&&. show x' === show x
        it "SettingsPutData" $ property $ \x ->
            let
                x' = SettingsPutData
                    { settings = settings (x :: SettingsPutData)
                    }
            in
                x' === x .&&. show x' === show x
        it "WalletPutPassphraseData" $ property $ \x ->
            let
                x' = WalletPutPassphraseData
                    { oldPassphrase = oldPassphrase (x :: WalletPutPassphraseData)
                    , newPassphrase = newPassphrase (x :: WalletPutPassphraseData)
                    }
            in
                x' === x .&&. show x' === show x
        it "ByronWalletPutPassphraseData" $ property $ \x ->
            let
                x' = ByronWalletPutPassphraseData
                    { oldPassphrase = oldPassphrase (x :: ByronWalletPutPassphraseData)
                    , newPassphrase = newPassphrase (x :: ByronWalletPutPassphraseData)
                    }
            in
                x' === x .&&. show x' === show x
        it "ApiSignTransactionPostData" $ property $ \x ->
            let
                x' = ApiSignTransactionPostData
                    { transaction = transaction (x :: ApiSignTransactionPostData)
                    , passphrase = passphrase (x :: ApiSignTransactionPostData)
                    }
            in
                x' === x .&&. show x' === show x
        it "PostMintBurnAssetData" $ property $ \x ->
          let
            x' = PostMintBurnAssetData
                 { mintBurn = mintBurn (x :: PostMintBurnAssetData ('Testnet 0))
                 , passphrase = passphrase (x :: PostMintBurnAssetData ('Testnet 0))
                 , metadata = metadata (x :: PostMintBurnAssetData ('Testnet 0))
                 , timeToLive = timeToLive (x :: PostMintBurnAssetData ('Testnet 0))
                 }
          in
               x' === x .&&. show x' === show x
        it "PostTransactionOldData" $ property $ \x ->
            let
                x' = PostTransactionOldData
                    { payments = payments (x :: PostTransactionOldData ('Testnet 0))
                    , passphrase = passphrase (x :: PostTransactionOldData ('Testnet 0))
                    , withdrawal = withdrawal (x :: PostTransactionOldData ('Testnet 0))
                    , metadata = metadata (x :: PostTransactionOldData ('Testnet 0))
                    , timeToLive = timeToLive (x :: PostTransactionOldData ('Testnet 0))
                    }
            in
                x' === x .&&. show x' === show x
        it "PostTransactionFeeOldData" $ property $ \x ->
            let
                x' = PostTransactionFeeOldData
                    { payments = payments (x :: PostTransactionFeeOldData ('Testnet 0))
                    , withdrawal = withdrawal (x :: PostTransactionFeeOldData ('Testnet 0))
                    , metadata = metadata (x :: PostTransactionFeeOldData ('Testnet 0))
                    , timeToLive = timeToLive (x :: PostTransactionFeeOldData ('Testnet 0))
                    }
            in
                x' === x .&&. show x' === show x
        it "ApiBalanceTransactionPostData" $ property $ \x ->
            let
                x' = ApiBalanceTransactionPostData
                    { transaction = transaction (x :: ApiBalanceTransactionPostData ('Testnet 0))
                    , inputs = inputs (x :: ApiBalanceTransactionPostData ('Testnet 0))
                    , redeemers = redeemers (x :: ApiBalanceTransactionPostData ('Testnet 0))
                    }
            in
                x' === x .&&. show x' === show x
        it "ApiTransaction" $ property $ \x ->
            let
                x' = ApiTransaction
                    { id = id
                        (x :: ApiTransaction ('Testnet 0))
                    , amount = amount
                        (x :: ApiTransaction ('Testnet 0))
                    , fee = fee
                        (x :: ApiTransaction ('Testnet 0))
                    , deposit = deposit
                        (x :: ApiTransaction ('Testnet 0))
                    , insertedAt = insertedAt
                        (x :: ApiTransaction ('Testnet 0))
                    , pendingSince = pendingSince
                        (x :: ApiTransaction ('Testnet 0))
                    , expiresAt = expiresAt
                        (x :: ApiTransaction ('Testnet 0))
                    , depth = depth
                        (x :: ApiTransaction ('Testnet 0))
                    , direction = direction
                        (x :: ApiTransaction ('Testnet 0))
                    , inputs = inputs
                        (x :: ApiTransaction ('Testnet 0))
                    , outputs = outputs
                        (x :: ApiTransaction ('Testnet 0))
                    , collateral = collateral
                        (x :: ApiTransaction ('Testnet 0))
                    , status = status
                        (x :: ApiTransaction ('Testnet 0))
                    , withdrawals = withdrawals
                        (x :: ApiTransaction ('Testnet 0))
                    , mint = mint
                        (x :: ApiTransaction ('Testnet 0))
                    , metadata = metadata
                        (x :: ApiTransaction ('Testnet 0))
                    , scriptValidity = scriptValidity
                        (x :: ApiTransaction ('Testnet 0))
                    }
            in
                x' === x .&&. show x' === show x
        it "ApiConstructTransactionData" $ property $ \x ->
            let
                x' = ApiConstructTransactionData
                    { payments = payments (x :: ApiConstructTransactionData ('Testnet 0))
                    , withdrawal = withdrawal (x :: ApiConstructTransactionData ('Testnet 0))
                    , metadata = metadata (x :: ApiConstructTransactionData ('Testnet 0))
                    , mint = mint (x :: ApiConstructTransactionData ('Testnet 0))
                    , delegations = delegations (x :: ApiConstructTransactionData ('Testnet 0))
                    , validityInterval = validityInterval (x :: ApiConstructTransactionData ('Testnet 0))
                    }
            in
                x' === x .&&. show x' === show x
        it "ApiPutAddressesData" $ property $ \x ->
            let
                x' = ApiPutAddressesData
                    { addresses = addresses (x :: ApiPutAddressesData ('Testnet 0))
                    }
            in
                x' === x .&&. show x' === show x
        it "AddressAmount" $ property $ \x ->
            let
                x' = AddressAmount
                    { address = address
                        (x :: AddressAmount (ApiT Address, Proxy ('Testnet 0)))
                    , amount = amount
                        (x :: AddressAmount (ApiT Address, Proxy ('Testnet 0)))
                    , assets = assets
                        (x :: AddressAmount (ApiT Address, Proxy ('Testnet 0)))
                    }
            in
                x' === x .&&. show x' === show x
        it "AddressAmountNoAssets" $ property $ \x ->
            let
                x' = AddressAmountNoAssets
                    { address = address
                        (x :: AddressAmountNoAssets
                            (ApiT Address, Proxy ('Testnet 0)))
                    , amount = amount
                        (x :: AddressAmountNoAssets
                            (ApiT Address, Proxy ('Testnet 0)))
                    }
            in
                x' === x .&&. show x' === show x
        it "ApiBlockReference" $ property $ \x ->
            let
                x' = ApiBlockReference
                    { absoluteSlotNumber = absoluteSlotNumber (x :: ApiBlockReference)
                    , slotId = slotId (x :: ApiBlockReference)
                    , time = time (x :: ApiBlockReference)
                    , block = block (x :: ApiBlockReference)
                    }
            in
                x' === x .&&. show x' === show x
        it "ApiSlotReference" $ property $ \x ->
            let
                x' = ApiSlotReference
                    { absoluteSlotNumber = absoluteSlotNumber (x :: ApiSlotReference)
                    , slotId = slotId (x :: ApiSlotReference)
                    , time = time (x :: ApiSlotReference)
                    }
            in
                x' === x .&&. show x' === show x
        it "ApiNetworkInformation" $ property $ \x ->
            let
                x' = ApiNetworkInformation
                    { syncProgress = syncProgress (x :: ApiNetworkInformation)
                    , nextEpoch = nextEpoch (x :: ApiNetworkInformation)
                    , nodeTip = nodeTip (x :: ApiNetworkInformation)
                    , networkTip = networkTip (x :: ApiNetworkInformation)
                    , nodeEra = nodeEra (x :: ApiNetworkInformation)
                    }
            in
                x' === x .&&. show x' === show x
        it "ApiNetworkClock" $ property $ \x ->
            let
                x' = ApiNetworkClock
                    { ntpStatus = ntpStatus (x :: ApiNetworkClock)
                    }
            in
                x' === x .&&. show x' === show x
        it "ApiNetworkParameters" $ property $ \x ->
            let x' = ApiNetworkParameters
                    { genesisBlockHash =
                        genesisBlockHash (x :: ApiNetworkParameters)
                    , blockchainStartTime =
                        blockchainStartTime (x :: ApiNetworkParameters)
                    , slotLength =
                        slotLength (x :: ApiNetworkParameters)
                    , epochLength =
                        epochLength (x :: ApiNetworkParameters)
                    , securityParameter =
                        securityParameter (x :: ApiNetworkParameters)
                    , activeSlotCoefficient =
                        activeSlotCoefficient (x :: ApiNetworkParameters)
                    , decentralizationLevel =
                        decentralizationLevel (x :: ApiNetworkParameters)
                    , desiredPoolNumber =
                        desiredPoolNumber (x :: ApiNetworkParameters)
                    , minimumUtxoValue =
                        minimumUtxoValue (x :: ApiNetworkParameters)
                    , maximumTokenBundleSize =
                        maximumTokenBundleSize (x :: ApiNetworkParameters)
                    , eras =
                        eras (x :: ApiNetworkParameters)
                    , maximumCollateralInputCount =
                        maximumCollateralInputCount (x :: ApiNetworkParameters)
                    , minimumCollateralPercentage =
                        minimumCollateralPercentage (x :: ApiNetworkParameters)
                    , executionUnitPrices =
                        executionUnitPrices (x :: ApiNetworkParameters)
                    }
            in
            x' === x .&&. show x' === show x

    describe "Api Errors" $ do
        it "Every constructor from ApiErrorCode has a corresponding type in the schema" $
            let res = fromJSON @SchemaApiErrorCode specification
                errStr = case res of
                    Error s -> s
                    _ -> ""
            in counterexample errStr $ res == Success SchemaApiErrorCode

{-------------------------------------------------------------------------------
                              Error type Encoding
-------------------------------------------------------------------------------}

-- | We use this empty data type to define a custom
-- JSON instance that checks ApiErrorCode has corresponding
-- constructors in the schema file.
data SchemaApiErrorCode = SchemaApiErrorCode
    deriving (Show, Eq)

instance FromJSON SchemaApiErrorCode where
    parseJSON = withObject "SchemaApiErrorCode" $ \o -> do
        vals <- forM (fmap showConstr $ dataTypeConstrs $ dataTypeOf NoSuchWallet)
            $ \n -> do
                (r :: Maybe Yaml.Value) <- o .:? T.pack (toSchemaName n)
                pure $ maybe (Left n) Right r
        case lefts vals of
            [] -> pure SchemaApiErrorCode
            xs -> fail ("Missing ApiErrorCode constructors for: "
                <> show xs
                <> "\nEach of these need a corresponding swagger type of the form: "
                <> "x-errConstructorName")
      where
        toSchemaName :: String -> String
        toSchemaName [] = []
        toSchemaName xs = "x-err" <> xs

{-------------------------------------------------------------------------------
                              Address Encoding
-------------------------------------------------------------------------------}

-- Dummy instances
instance EncodeAddress ('Testnet 0) where
    encodeAddress = const "<addr>"

instance DecodeAddress ('Testnet 0) where
    decodeAddress "<addr>" = Right $ Address "<addr>"
    decodeAddress _ = Left $ TextDecodingError "invalid address"

-- Dummy instances
instance EncodeStakeAddress ('Testnet 0) where
    encodeStakeAddress = const "<stake-addr>"

instance DecodeStakeAddress ('Testnet 0) where
    decodeStakeAddress "<stake-addr>" = Right $ RewardAccount "<stake-addr>"
    decodeStakeAddress _ = Left $ TextDecodingError "invalid stake address"


{-------------------------------------------------------------------------------
                              Arbitrary Instances
-------------------------------------------------------------------------------}

instance Arbitrary (Proxy (n :: NetworkDiscriminant)) where
    shrink _ = []
    arbitrary = pure (Proxy @n)

instance Arbitrary (ApiAddress n) where
    shrink _ = []
    arbitrary = ApiAddress
        <$> fmap (, Proxy @n) arbitrary
        <*> arbitrary
        <*> arbitrary

instance Arbitrary ApiEpochInfo where
    arbitrary = ApiEpochInfo <$> arbitrary <*> genUniformTime
    shrink _ = []

instance Arbitrary (Script KeyHash) where
    arbitrary = do
        keyHashes <- vectorOf 10 arbitrary
        genScript keyHashes

instance Arbitrary KeyHash where
    arbitrary = do
        cred <- oneof [pure Payment, pure Delegation]
        KeyHash cred . BS.pack <$> vectorOf 28 arbitrary

instance Arbitrary (Script Cosigner) where
    arbitrary = genScriptCosigners

instance Arbitrary ScriptTemplate where
    arbitrary = genScriptTemplate

instance Arbitrary ApiCredential where
    arbitrary = do
        pubKey <- BS.pack <$> replicateM 32 arbitrary
        oneof [ pure $ CredentialPubKey pubKey, CredentialScript <$> arbitrary ]

instance Arbitrary ValidationLevel where
    arbitrary =
        elements [RequiredValidation, RecommendedValidation]

instance Arbitrary ApiAddressData where
    arbitrary = do
        validation' <- oneof [pure Nothing, Just <$> arbitrary]
        credential1 <- arbitrary
        credential2 <- arbitrary
        addr <- elements
            [ AddrEnterprise credential1
            , AddrRewardAccount credential2
            , AddrBase credential1 credential2
            ]
        pure $ ApiAddressData addr validation'

instance Arbitrary AnyAddress where
    arbitrary = do
        payload' <- BS.pack <$> replicateM 32 arbitrary
        network' <- choose (0,1)
        addrType <- arbitraryBoundedEnum
        pure $ AnyAddress payload' addrType network'

instance Arbitrary (ApiSelectCoinsPayments n) where
    arbitrary = genericArbitrary
    shrink = genericShrink

instance Arbitrary ApiDelegationAction where
    arbitrary = genericArbitrary
    shrink = genericShrink

instance Arbitrary ApiMultiDelegationAction where
    arbitrary = genericArbitrary
    shrink = genericShrink

instance Arbitrary Cosigner where
    arbitrary = Cosigner <$> choose (0,10)

instance Arbitrary ApiPendingSharedWallet where
    arbitrary = genericArbitrary -- fixme: seems to be slow

instance Arbitrary ApiActiveSharedWallet where
    arbitrary = genericArbitrary -- fixme: seems to be slow

instance Arbitrary ApiSharedWallet where
    arbitrary = oneof
        [ ApiSharedWallet . Right <$> arbitrary
        , ApiSharedWallet . Left <$> arbitrary ]

instance Arbitrary ApiScriptTemplateEntry where
    arbitrary = genScriptTemplateEntry

instance Arbitrary ApiSharedWalletPostDataFromMnemonics where
    arbitrary = genericArbitrary

instance Arbitrary ApiSharedWalletPostDataFromAccountPubX where
    arbitrary = genericArbitrary

instance Arbitrary ApiSharedWalletPostData where
    arbitrary = do
        let fromMnemonics = arbitrary :: Gen ApiSharedWalletPostDataFromMnemonics
        let fromAccXPub = arbitrary :: Gen ApiSharedWalletPostDataFromAccountPubX
        oneof [ ApiSharedWalletPostData . Right <$> fromAccXPub
              , ApiSharedWalletPostData . Left <$> fromMnemonics ]

instance Arbitrary ApiSharedWalletPatchData where
    arbitrary = genericArbitrary
    shrink = genericShrink

instance Arbitrary ApiSelectCoinsAction where
    arbitrary = genericArbitrary
    shrink = genericShrink

instance Arbitrary (ApiSelectCoinsData n) where
    arbitrary = genericArbitrary
    shrink = genericShrink

instance Arbitrary ApiCertificate where
    arbitrary =
        oneof [ JoinPool <$> arbitraryRewardAccountPath <*> arbitrary
            , QuitPool <$> arbitraryRewardAccountPath
            , RegisterRewardAccount <$> arbitraryRewardAccountPath
            ]
      where
        arbitraryRewardAccountPath :: Gen (NonEmpty (ApiT DerivationIndex))
        arbitraryRewardAccountPath = NE.fromList <$> vectorOf 5 arbitrary
    shrink = genericShrink

instance Arbitrary (ApiCoinSelection n) where
    arbitrary = ApiCoinSelection
        <$> reasonablySized arbitrary
        <*> reasonablySized arbitrary
        <*> reasonablySized arbitrary
        <*> reasonablySized arbitrary
        <*> reasonablySized arbitrary
        <*> reasonablySized arbitrary
        <*> reasonablySized arbitrary
        <*> arbitrary
    shrink = genericShrink

instance Arbitrary (ApiCoinSelectionChange n) where
    arbitrary = ApiCoinSelectionChange
        <$> fmap (, Proxy @n) arbitrary
        <*> arbitrary
        <*> arbitrary
        <*> arbitrary
    shrink _ = []

instance Arbitrary (ApiCoinSelectionInput n) where
    arbitrary = ApiCoinSelectionInput
        <$> arbitrary
        <*> arbitrary
        <*> fmap (, Proxy @n) arbitrary
        <*> arbitrary
        <*> arbitrary
        <*> arbitrary
    shrink _ = []

instance Arbitrary (ApiCoinSelectionCollateral n) where
    arbitrary = ApiCoinSelectionCollateral
        <$> arbitrary
        <*> arbitrary
        <*> fmap (, Proxy @n) arbitrary
        <*> arbitrary
        <*> arbitrary
    shrink _ = []

instance Arbitrary (ApiCoinSelectionOutput n) where
    arbitrary = applyArbitrary3 ApiCoinSelectionOutput
    shrink _ = []

instance Arbitrary (ApiCoinSelectionWithdrawal n) where
    arbitrary = ApiCoinSelectionWithdrawal
        <$> fmap (, Proxy @n) arbitrary
        <*> reasonablySized arbitrary
        <*> arbitrary

instance Arbitrary AddressState where
    arbitrary = genericArbitrary
    shrink = genericShrink

instance Arbitrary Address where
    arbitrary = pure $ Address "<addr>"

instance Arbitrary (Quantity "lovelace" Natural) where
    shrink (Quantity 0) = []
    shrink _ = [Quantity 0]
    arbitrary = Quantity . fromIntegral <$> (arbitrary @Word8)

instance Arbitrary (Quantity "assets" Natural) where
    shrink (Quantity 0) = []
    shrink _ = [Quantity 0]
    arbitrary = Quantity . fromIntegral <$> (arbitrary @Word8)

instance Arbitrary (Quantity "byte" Natural) where
    shrink (Quantity 0) = []
    shrink _ = [Quantity 0]
    arbitrary = Quantity . fromIntegral <$> (arbitrary @Word64)

instance Arbitrary (Quantity "percent" Percentage) where
    shrink (Quantity p) = Quantity <$> shrinkPercentage p
    arbitrary = Quantity <$> genPercentage

instance Arbitrary ApiWallet where
    arbitrary = genericArbitrary
    shrink = genericShrink

instance Arbitrary ApiByronWallet where
    arbitrary = genericArbitrary
    shrink = genericShrink

instance Arbitrary ApiWalletDiscovery where
    arbitrary = genericArbitrary
    shrink = genericShrink

instance Arbitrary ApiByronWalletBalance where
    arbitrary = genericArbitrary
    shrink = genericShrink

instance Arbitrary ApiWalletMigrationBalance where
    arbitrary = ApiWalletMigrationBalance
        <$> reasonablySized arbitrary
        <*> reasonablySized arbitrary
    shrink = genericShrink

instance Arbitrary (ApiWalletMigrationPlan n) where
    arbitrary = ApiWalletMigrationPlan
        <$> reasonablySized arbitrary
        <*> reasonablySized arbitrary
        <*> reasonablySized arbitrary
        <*> reasonablySized arbitrary
    shrink = genericShrink

instance Arbitrary (ApiWalletMigrationPlanPostData n) where
    arbitrary = do
        addrCount <- choose (1, 255)
        addrs <- (:|)
            <$> arbitrary
            <*> replicateM (addrCount - 1) arbitrary
        pure $ ApiWalletMigrationPlanPostData ((, Proxy @n) <$> addrs)

instance Arbitrary (Passphrase purpose) =>
         Arbitrary (ApiWalletMigrationPostData n purpose) where
    arbitrary = do
        pwd <- arbitrary
        addrCount <- choose (1, 255)
        addrs <- (:|)
            <$> arbitrary
            <*> replicateM (addrCount - 1) arbitrary
        pure $ ApiWalletMigrationPostData pwd ((, Proxy @n) <$> addrs)

instance Arbitrary ApiWalletPassphrase where
    arbitrary = genericArbitrary
    shrink = genericShrink

instance Arbitrary ApiFee where
    arbitrary = genericArbitrary
    shrink = genericShrink

instance Arbitrary ApiTxId where
    arbitrary = genericArbitrary
    shrink = genericShrink

instance Arbitrary AddressPoolGap where
    arbitrary = arbitraryBoundedEnum

instance Arbitrary NominalDiffTime where
    arbitrary = fmap utcTimeToPOSIXSeconds genUniformTime

instance Arbitrary Iso8601Time where
    arbitrary = Iso8601Time <$> genUniformTime

instance Arbitrary PoolMetadataGCStatus where
    arbitrary = genericArbitrary
    shrink = genericShrink

instance Arbitrary SortOrder where
    arbitrary = arbitraryBoundedEnum
    shrink = genericShrink

instance Arbitrary WalletOrAccountPostData where
    arbitrary = do
        let walletPostDataGen = arbitrary :: Gen WalletPostData
        let accountPostDataGen = arbitrary :: Gen AccountPostData
        oneof [ WalletOrAccountPostData . Left <$> walletPostDataGen
              , WalletOrAccountPostData . Right <$> accountPostDataGen ]

instance Arbitrary ApiAccountPublicKey where
    arbitrary = do
        seed <- SomeMnemonic <$> genMnemonic @15
        let rootXPrv = generateKeyFromSeed (seed, Nothing) mempty
        let accXPub = publicKey $ deriveAccountPrivateKey mempty rootXPrv minBound
        pure $ ApiAccountPublicKey $ ApiT $ getKey accXPub

instance Arbitrary AccountPostData where
    arbitrary = do
        wName <- ApiT <$> arbitrary
        accXPub <- arbitrary
        pure $ AccountPostData wName accXPub Nothing

instance Arbitrary WalletPostData where
    arbitrary = genericArbitrary
    shrink = genericShrink

instance Arbitrary ByronWalletFromXPrvPostData where
    arbitrary = do
        n <- arbitrary
        rootXPrv <- ApiT . unsafeXPrv . BS.pack <$> vector 128
        bytesNumber <- choose (64,100)
        h <- ApiT . PassphraseHash . BA.convert . B8.pack <$> replicateM bytesNumber arbitrary
        pure $ ByronWalletFromXPrvPostData n rootXPrv h

instance Arbitrary SomeByronWalletPostData where
    arbitrary = genericArbitrary
    shrink = genericShrink

instance Arbitrary (ByronWalletPostData '[12]) where
    arbitrary = genericArbitrary
    shrink = genericShrink

instance Arbitrary (ByronWalletPostData '[15]) where
    arbitrary = genericArbitrary
    shrink = genericShrink

instance Arbitrary (ByronWalletPostData '[12,15,18,21,24]) where
    arbitrary = genericArbitrary
    shrink = genericShrink

instance Arbitrary WalletPutData where
    arbitrary = genericArbitrary
    shrink = genericShrink

instance Arbitrary PoolMetadataSource where
    shrink = genericShrink
    arbitrary = genericArbitrary

instance Arbitrary SmashServer where
    shrink = genericShrink
    arbitrary = genericArbitrary

instance Arbitrary URI where
    arbitrary = elements
        [fromJust (parseURI "https://my.little.friend")
        ,fromJust (parseURI "http://its-friday.com:8000")]

instance Arbitrary Settings where
    arbitrary = genericArbitrary
    shrink = genericShrink

instance Arbitrary SettingsPutData where
    arbitrary = genericArbitrary
    shrink = genericShrink

instance Arbitrary WalletPutPassphraseData where
    arbitrary = genericArbitrary
    shrink = genericShrink

instance Arbitrary ByronWalletPutPassphraseData where
    arbitrary = genericArbitrary
    shrink = genericShrink

instance Arbitrary ApiWalletBalance where
    arbitrary = genericArbitrary
    shrink = genericShrink

instance Arbitrary ApiWalletAssetsBalance where
    arbitrary = genericArbitrary
    shrink = genericShrink

instance Arbitrary WalletDelegationStatus where
    arbitrary = genericArbitrary
    shrink = genericShrink

instance Arbitrary ApiWalletDelegationStatus where
    arbitrary = genericArbitrary

instance Arbitrary ApiWalletDelegationNext where
    arbitrary = oneof
        [ ApiWalletDelegationNext Api.Delegating
            <$> fmap Just arbitrary
            <*> fmap Just arbitrary
        , ApiWalletDelegationNext Api.NotDelegating
            Nothing . Just <$> arbitrary
        ]

instance Arbitrary (Passphrase "lenient") where
    arbitrary = do
        n <- choose (passphraseMinLength p, passphraseMaxLength p)
        bytes <- T.encodeUtf8 . T.pack <$> replicateM n arbitraryPrintableChar
        return $ Passphrase $ BA.convert bytes
      where p = Proxy :: Proxy "lenient"

    shrink (Passphrase bytes)
        | BA.length bytes <= passphraseMinLength p = []
        | otherwise =
            [ Passphrase
            $ BA.convert
            $ B8.take (passphraseMinLength p)
            $ BA.convert bytes
            ]
      where p = Proxy :: Proxy "lenient"

instance Arbitrary ApiWalletDelegation where
    arbitrary = ApiWalletDelegation
        <$> fmap (\x -> x { changesAt = Nothing }) arbitrary
        <*> oneof [ vector i | i <- [0..2 ] ]

instance Arbitrary PoolId where
    arbitrary = do
        InfiniteList bytes _ <- arbitrary
        return $ PoolId $ BS.pack $ take 28 bytes

instance Arbitrary ApiStakePool where
    arbitrary = ApiStakePool
        <$> arbitrary
        <*> arbitrary
        <*> arbitrary
        <*> arbitrary
        <*> arbitrary
        <*> arbitrary
        <*> arbitrary
        <*> arbitrary

instance Arbitrary ApiStakePoolMetrics where
    arbitrary = ApiStakePoolMetrics
        <$> (Quantity . fromIntegral <$> choose (1::Integer, 1_000_000_000_000))
        <*> arbitrary
        <*> (choose (0.0, 5.0))
        <*> (Quantity . fromIntegral <$> choose (1::Integer, 22_600_000))

instance Arbitrary ApiStakePoolFlag where
    shrink = genericShrink
    arbitrary = genericArbitrary

instance Arbitrary StakePoolMetadata where
    arbitrary = StakePoolMetadata
        <$> arbitrary
        <*> arbitraryText 50
        <*> arbitraryMaybeText 255
        <*> arbitraryText 100
      where
        arbitraryText maxLen = do
            len <- choose (1, maxLen)
            T.pack <$> vector len
        arbitraryMaybeText maxLen = frequency
            [ (9, Just <$> arbitraryText maxLen)
            , (1, pure Nothing) ]

instance Arbitrary StakePoolTicker where
    arbitrary = unsafeFromText . T.pack <$> do
        len <- choose (3, 5)
        replicateM len arbitrary

instance Arbitrary ApiWalletSignData where
    arbitrary = ApiWalletSignData <$> arbitrary <*> arbitrary
    shrink = genericShrink

instance Arbitrary PoolOwner where
    arbitrary = PoolOwner . BS.pack <$> vector 32

instance Arbitrary WalletId where
    arbitrary = do
        bytes <- BS.pack <$> replicateM 16 arbitrary
        return $ WalletId (hash bytes)

instance Arbitrary WalletName where
    arbitrary = do
        len <- Test.QuickCheck.scale (min walletNameMaxLength) $ sized $ \n ->
            chooseInt (walletNameMinLength, walletNameMinLength `max` n)
        WalletName . T.pack <$> vectorOf len arbitraryPrintableChar
    shrink (WalletName t)
        | T.length t <= walletNameMinLength = []
        | otherwise = [WalletName $ T.take walletNameMinLength t]

instance Arbitrary ApiWalletPassphraseInfo where
    arbitrary = ApiWalletPassphraseInfo <$> genUniformTime

instance Arbitrary ApiMaintenanceAction where
    arbitrary = genericArbitrary
    shrink = genericShrink

instance Arbitrary ApiMaintenanceActionPostData where
    arbitrary = genericArbitrary
    shrink = genericShrink

instance Arbitrary SyncProgress where
    arbitrary = genericArbitrary
    shrink = genericShrink

instance Arbitrary a => Arbitrary (ApiT a) where
    arbitrary = ApiT <$> arbitrary
    shrink = fmap ApiT . shrink . getApiT

instance Arbitrary a => Arbitrary (NonEmpty a) where
    arbitrary = genericArbitrary
    shrink = genericShrink

-- | The initial seed has to be vector or length multiple of 4 bytes and shorter
-- than 64 bytes. Note that this is good for testing or examples, but probably
-- not for generating truly random Mnemonic words.
instance
    ( ValidEntropySize n
    , ValidChecksumSize n csz
    ) => Arbitrary (Entropy n) where
    arbitrary =
        let
            size = fromIntegral $ natVal @n Proxy
            entropy =
                mkEntropy  @n . BA.convert . B8.pack <$> vector (size `quot` 8)
        in
            either (error . show . UnexpectedEntropyError) Prelude.id <$> entropy

instance {-# OVERLAPS #-}
    ( n ~ EntropySize mw
    , csz ~ CheckSumBits n
    , ConsistentEntropy n mw csz
    )
    => Arbitrary (ApiMnemonicT (mw ': '[]))
  where
    arbitrary = do
        ent <- arbitrary @(Entropy n)
        return
            . ApiMnemonicT
            . SomeMnemonic
            $ entropyToMnemonic ent

instance
    ( n ~ EntropySize mw
    , csz ~ CheckSumBits n
    , ConsistentEntropy n mw csz
    , Arbitrary (ApiMnemonicT rest)
    )
    => Arbitrary (ApiMnemonicT (mw ': rest))
  where
    arbitrary = do
        ApiMnemonicT x <- arbitrary @(ApiMnemonicT '[mw])
        ApiMnemonicT y <- arbitrary @(ApiMnemonicT rest)
        -- NOTE
        -- If we were to "naively" combine previous generators without weights,
        -- we would be tilting probabilities towards the leftmost element, so
        -- that every element would be twice as likely to appear as its right-
        -- hand neighbour, with an exponential decrease. (After the 7th element,
        -- subsequent elements would have less than 1 percent chance of
        -- appearing.) By tweaking the weights a bit as we have done below, we
        -- make it possible for every element to have at least 10% chance of
        -- appearing, for lists up to 10 elements.
        frequency
            [ (1, pure $ ApiMnemonicT x)
            , (5, pure $ ApiMnemonicT y)
            ]

instance Arbitrary ApiBlockReference where
    arbitrary = ApiBlockReference
        <$> arbitrary <*> arbitrary <*> genUniformTime <*> arbitrary
    shrink (ApiBlockReference sln sli t bh) =
        [ ApiBlockReference sln' sli' t bh'
        | (sln', sli', bh') <- shrink (sln, sli, bh) ]

instance Arbitrary ApiBlockInfo where
    arbitrary = genericArbitrary
    shrink = genericShrink

instance Arbitrary ApiSlotReference where
    arbitrary = ApiSlotReference <$> arbitrary <*> arbitrary <*> genUniformTime
    shrink (ApiSlotReference sln sli t) =
        [ ApiSlotReference sln' sli' t
        | (sln', sli') <- shrink (sln, sli) ]

instance Arbitrary ApiSlotId where
    arbitrary = genericArbitrary
    shrink = genericShrink

instance Arbitrary ApiNetworkInformation where
    arbitrary = genericArbitrary
    shrink = genericShrink

instance Arbitrary ApiNtpStatus where
    arbitrary = do
        o <- Quantity <$> (arbitrary @Integer)
        elements
            [ ApiNtpStatus NtpSyncingStatusUnavailable Nothing
            , ApiNtpStatus NtpSyncingStatusPending Nothing
            , ApiNtpStatus NtpSyncingStatusAvailable (Just o)
            ]

instance Arbitrary ApiNetworkClock where
    arbitrary = genericArbitrary
    shrink = genericShrink

instance Arbitrary (Quantity "block" Word32) where
    shrink (Quantity 0) = []
    shrink _ = [Quantity 0]
    arbitrary = Quantity . fromIntegral <$> (arbitrary @Word32)

instance Arbitrary (Quantity "slot" Word32) where
    shrink (Quantity 0) = []
    shrink _ = [Quantity 0]
    arbitrary = Quantity . fromIntegral <$> (arbitrary @Word32)

instance Arbitrary SlotNo where
    shrink = fmap SlotNo . shrink . unSlotNo
    arbitrary = SlotNo <$> arbitrary

instance Arbitrary (Hash "Genesis") where
    arbitrary = Hash . B8.pack <$> replicateM 32 arbitrary

instance Arbitrary StartTime where
    arbitrary = StartTime <$> genUniformTime

instance Arbitrary (Quantity "second" NominalDiffTime) where
    shrink (Quantity 0.0) = []
    shrink _ = [Quantity 0.0]
    arbitrary = Quantity . fromInteger <$> choose (0, 10_000)

instance Arbitrary (Quantity "percent" Double) where
    shrink (Quantity 0.0) = []
    shrink _ = [Quantity 0.0]
    arbitrary = Quantity <$> choose (0,100)

instance Arbitrary ApiVerificationKeyShelley where
    arbitrary = do
        hashing <- elements [WithHashing, WithoutHashing]
        ApiVerificationKeyShelley <$> genKeyRole (len hashing) <*> pure hashing
      where
        genKeyRole n = (,)
            <$> fmap B8.pack (vectorOf n arbitrary)
            <*> elements [UtxoExternal, UtxoInternal, MutableAccount]
        len WithHashing = 28
        len WithoutHashing = 32

instance ToSchema ApiVerificationKeyShelley where
    declareNamedSchema _ = declareSchemaForDefinition "ApiVerificationKeyShelley"

instance Arbitrary ApiVerificationKeyShared where
    arbitrary =
        oneof [noHashedGen, hashedGen]
      where
          noHashedGen = do
              payload' <- fmap B8.pack (replicateM 32 arbitrary)
              role' <- elements [UtxoExternal, MutableAccount]
              pure $ ApiVerificationKeyShared (payload', role') WithoutHashing

          hashedGen = do
              payload' <- fmap B8.pack (replicateM 28 arbitrary)
              role' <- elements [UtxoExternal, MutableAccount]
              pure $ ApiVerificationKeyShared (payload', role') WithHashing

instance ToSchema ApiVerificationKeyShared where
    declareNamedSchema _ = declareSchemaForDefinition "ApiVerificationKeyShared"

instance Arbitrary Api.MaintenanceAction where
    arbitrary = genericArbitrary
    shrink = genericShrink

instance ToSchema Api.ApiMaintenanceAction where
    declareNamedSchema _ = declareSchemaForDefinition "ApiMaintenanceAction"

instance ToSchema Api.ApiMaintenanceActionPostData where
    declareNamedSchema _ = declareSchemaForDefinition "ApiMaintenanceActionPostData"

instance Arbitrary ApiNetworkParameters where
    arbitrary = genericArbitrary
    shrink = genericShrink

instance Arbitrary ExecutionUnitPrices where
    shrink = genericShrink
    arbitrary = do
        step <- getNonNegative <$> arbitrary
        mem <- getNonNegative <$> arbitrary
        pure $ ExecutionUnitPrices step mem

instance Arbitrary ApiEra where
    arbitrary = genericArbitrary
    shrink = genericShrink

instance Arbitrary ApiEraInfo where
    arbitrary = genericArbitrary
    shrink = genericShrink

instance Arbitrary SlotId where
    arbitrary = applyArbitrary2 SlotId
    shrink = genericShrink

instance Arbitrary SlotInEpoch where
    shrink (SlotInEpoch x) = SlotInEpoch <$> shrink x
    arbitrary = SlotInEpoch <$> arbitrary

instance Arbitrary EpochNo where
    shrink (EpochNo x) = EpochNo <$> shrink x
    arbitrary = EpochNo <$> arbitrary

instance Arbitrary Word31 where
    arbitrary = arbitrarySizedBoundedIntegral
    shrink = shrinkIntegral

instance Arbitrary AssetDecimals where
    arbitrary = AssetDecimals <$> choose (1, 19)

instance Arbitrary AssetMetadata where
    -- TODO: We should add a proper arbitrary instance
    arbitrary = AssetMetadata "asset" "An asset"
        <$> (oneof [pure Nothing, pure $ Just "AST"])
        <*> genMaybe (pure $ AssetURL $ fromJust $ parseURI "https://asset.url")
        <*> genLogo
        <*> arbitrary
      where
        genMaybe g = frequency
            [ (80, pure Nothing)
            , (20, Just <$> g)
            ]
        genLogo = genMaybe $ pure $ AssetLogo $ B8.pack "<logo>"

    shrink _ = []

instance Arbitrary TokenMetadataError where
    arbitrary = oneof $ map pure
        [ TokenMetadataClientError (error "actual exception not needed")
        , TokenMetadataFetchError (error "actual exception not needed")
        , TokenMetadataJSONParseError "" ""
        ]

instance Arbitrary ApiAsset where
    arbitrary = toApiAsset <$> arbitrary <*> genAssetId

instance Arbitrary a => Arbitrary (AddressAmount a) where
    arbitrary = applyArbitrary3 AddressAmount
    shrink _ = []

instance Arbitrary a => Arbitrary (AddressAmountNoAssets a) where
    arbitrary = applyArbitrary2 AddressAmountNoAssets
    shrink _ = []

instance Arbitrary ApiSignTransactionPostData where
    arbitrary = ApiSignTransactionPostData
        <$> arbitrary
        <*> arbitrary

instance Arbitrary (PostTransactionOldData n) where
    arbitrary = PostTransactionOldData
        <$> arbitrary
        <*> arbitrary
        <*> elements [Just SelfWithdrawal, Nothing]
        <*> arbitrary
        <*> arbitrary

instance Arbitrary (ApiConstructTransactionData n) where
    arbitrary = ApiConstructTransactionData
        <$> arbitrary
        <*> elements [Just SelfWithdrawal]
        <*> arbitrary
        <*> arbitrary
        <*> arbitrary
        <*> pure Nothing

instance Arbitrary (ApiExternalInput n) where
    arbitrary = ApiExternalInput
        <$> arbitrary
        <*> arbitrary
        <*> arbitrary
        <*> arbitrary
        <*> arbitrary
        <*> arbitrary

instance Arbitrary (ApiBalanceTransactionPostData n) where
    arbitrary = ApiBalanceTransactionPostData
        <$> arbitrary
        <*> arbitrary
        <*> arbitrary

instance Arbitrary (ApiRedeemer n) where
    arbitrary = oneof
        [ ApiRedeemerSpending <$> arbitrary <*> arbitrary
        , ApiRedeemerMinting <$> arbitrary <*> arbitrary
        , ApiRedeemerRewarding <$> arbitrary <*> arbitrary
        ]

instance Arbitrary StakeAddress where
    arbitrary = do
        header  <- elements [ BS.singleton 241, BS.singleton 224 ]
        payload <- BS.pack <$> vector 28
        pure $ fromJust $ deserialiseFromRawBytes
            (proxyToAsType Proxy)
            (header <> payload)

instance Arbitrary (PostMintBurnAssetData n) where
    arbitrary = applyArbitrary4 PostMintBurnAssetData

instance Arbitrary (ApiConstructTransaction n) where
    arbitrary = ApiConstructTransaction
        <$> arbitrary
        <*> arbitrary
        <*> arbitrary

instance Arbitrary (ApiMintBurnData n) where
    arbitrary = ApiMintBurnData
        <$> arbitrary
        <*> (ApiT <$> genTokenName)
        <*> arbitrary

instance Arbitrary ApiStakeKeyIndex where
    arbitrary = ApiStakeKeyIndex <$> arbitrary

instance Arbitrary (ApiMintData n) where
    arbitrary = ApiMintData <$> arbitrary <*> arbitrary

instance Arbitrary (ApiPaymentDestination n) where
    arbitrary = oneof
        [ ApiPaymentAddresses <$> arbitrary
        , ApiPaymentAll <$> arbitrary]

instance Arbitrary ApiBurnData where
    arbitrary = ApiBurnData <$> arbitrary

instance Arbitrary (ApiMintBurnOperation n) where
    arbitrary
        = oneof [ ApiMint <$> arbitrary
                , ApiBurn <$> arbitrary
                ]

instance Arbitrary (ApiMintedBurnedTransaction n) where
    arbitrary = ApiMintedBurnedTransaction <$> arbitrary <*> arbitrary

instance Arbitrary ApiMintedBurnedInfo where
    arbitrary = do
        mpi <- arbitrary
        policyId <- arbitrary
        assetName <- arbitrary
        let
            subject = mkTokenFingerprint policyId assetName
            script  =
                RequireSignatureOf
                    (KeyHash Payment $ getHash $ unTokenPolicyId policyId)

        pure $ ApiMintedBurnedInfo
            (ApiT mpi)
            (ApiT policyId)
            (ApiT assetName)
            (ApiT subject)
            (ApiT script)


instance Typeable n => ToSchema (ApiMintedBurnedTransaction n) where
    declareNamedSchema _ = do
        addDefinition =<< declareSchemaForDefinition "TransactionMetadataValue"
        declareSchemaForDefinition "ApiMintedBurnedTransaction"

instance Arbitrary TokenPolicyId where
    arbitrary = UnsafeTokenPolicyId . Hash . BS.pack <$> vector 28

instance Arbitrary TokenName where
    arbitrary = UnsafeTokenName . BS.pack <$> vector 32

instance Arbitrary ApiWithdrawalPostData where
    arbitrary = genericArbitrary
    shrink = genericShrink

instance Arbitrary (ApiPutAddressesData n) where
    arbitrary = do
        n <- choose (1,255)
        addrs <- vector n
        pure $ ApiPutAddressesData ((, Proxy @n) <$> addrs)

instance Arbitrary (PostTransactionFeeOldData n) where
    arbitrary = PostTransactionFeeOldData
        <$> arbitrary
        <*> elements [Just SelfWithdrawal, Nothing]
        <*> arbitrary
        <*> arbitrary

selectFromPreparedBinaries :: Gen ByteString
selectFromPreparedBinaries = elements $ toByteString <$>
    [ "83a400818258200eaa33be8780935ca5a7c1e628a2d54402446f96236ca8f1770e07fa22b\
      \a864808018282583901bdd74c3bd086d38939876fcbd56e91dd56fccca9be70b424390443\
      \67af33d417814e6fa7953195797d73f9b5fb511854b4b0d8b2023959951a002dc6c082583\
      \9011a2f2f103b895dbe7388acc9cc10f90dc4ada53f46c841d2ac44630789fc61d21ddfcb\
      \d4d43652bf05c40c346fa794871423b65052d7614c1b0000001748472188021a0001ffb80\
      \3198d11a1008182582043ea6d45e9abe6e30faff4a9b675abdc49534a6eda9ba96f9368d1\
      \2d879dfc6758409b898ca143e1b245c9c745c690b8137b724fc63f8a3b852bcd2234cee4e\
      \68c25cd333e845a224b9cb4600f271d545e35a41d17a16c046aea66ed34a536559f0df6"
    , "83a400818258200eaa33be8780935ca5a7c1e628a2d54402446f96236ca8f1770e07fa22b\
      \a86481301828258390118b8c2b229e68b21c54c68d91944fead4c043e8348368b1ac551c9\
      \00c93e3edd82798a526ccf85b2a42e04037349ffe185e26a16356dfce61a002dc6c082583\
      \90110a9b4666ba80e4878491d1ac20465c9893a8df5581dc705770626203d4d23fe6a7acd\
      \da5a1b41f56100f02bfa270a3c560c4e55cf8312331b0000001748472188021a0001ffb80\
      \3198d4fa10081825820fc2f860286fc72c1c1e29f1c0a23e9e11771f60e1d26799f71846c\
      \89f5aa91315840e4dec970d40b749d9bc77996c2f102bd056b5f9ba3fd13745f410d8fc96\
      \e0aaca4a4b4e1d52d6ce1d92b0d79412e542f2bebfa29f991c09c131b1dfeb2832300f6"
    , "83a40081825820c03484e3bf981bec7cc5cf4da1a3d9fe4eab83b3f5f7574752a2b8a9b24\
      \09b2f0001828258390154fe81cb1633e9f2f4446b78f67f00ac19abc4351be6548719118b\
      \f8c93e3edd82798a526ccf85b2a42e04037349ffe185e26a16356dfce61a000f424082583\
      \90184f41fa42d8ab05639aeb780ff4b3fe290f11d3439b04303fdfa9488af33d417814e6f\
      \a7953195797d73f9b5fb511854b4b0d8b2023959951a001c84c8021a0001ffb803198d88a\
      \10081825820931c2a7343df63fb785aec4b2de688b8290cf634f638f647f22c2e68256919\
      \6a5840c6e88b52c406131a7b004b76fe24f611b1f5d19964ee2ce3144fff391a725be7a5a\
      \b3f27389eb75dbe354026d5822f7b71f9deb84cff0126e809bd5690409f00f6"
    , "83a400818258200eaa33be8780935ca5a7c1e628a2d54402446f96236ca8f1770e07fa22b\
      \a8648000184825839014067fb21919c12519843c07d09b4c548e34f7e7c473b352f2751bd\
      \a42387e650558a9026a0b9623adc92aa411f8fa598ee901db296a51bf51a000f424082583\
      \90132a432e6d711312ba6c390725ee81cd525c9b5ec5e8bf99772062d6d2387e650558a90\
      \26a0b9623adc92aa411f8fa598ee901db296a51bf51a000f4240825839011a2f2f103b895\
      \dbe7388acc9cc10f90dc4ada53f46c841d2ac44630789fc61d21ddfcbd4d43652bf05c40c\
      \346fa794871423b65052d7614c1b0000000ba42b175482583901c59701fee28ad31559870\
      \ecd6ea92b143b1ce1b68ccb62f8e8437b3089fc61d21ddfcbd4d43652bf05c40c346fa794\
      \871423b65052d7614c1b0000000ba42b1754021a000234d803198d16a10081825820c15b9\
      \90344122b12494a5edd1020d9eb32e34b0f82691f8e31645ddab712ff2b58408e6a29053f\
      \9f7f04f3de256cc4b30f24b2d5ffe4927c86e9d6310b224afb94f4e5b8eea6573e6fa1404\
      \07153c12fdf8cf619edff0c7c27aa91ae3acb56041a00f6"
    ]
  where
    toByteString txt =
        let (Right bs) = fromHex $ T.encodeUtf8 txt
        in bs

genWits :: Gen ByteString
genWits = BS.pack <$> Test.QuickCheck.scale (min 32) (listOf arbitrary)

instance Arbitrary (ApiBytesT base ByteString) where
    arbitrary = ApiBytesT <$> selectFromPreparedBinaries

instance Arbitrary (ApiBytesT base SerialisedTx) where
    arbitrary = ApiBytesT <$> arbitrary

instance Arbitrary ApiSerialisedTransaction where
    arbitrary = genericArbitrary
    shrink = genericShrink

instance Arbitrary SealedTx where
    arbitrary = unsafeSealedTxFromBytes <$> selectFromPreparedBinaries

instance Arbitrary SerialisedTx where
    arbitrary = SerialisedTx <$> selectFromPreparedBinaries

instance Arbitrary SerialisedTxParts where
    arbitrary = SerialisedTxParts
        <$> selectFromPreparedBinaries
        <*> listOf genWits

instance Arbitrary TxMetadata where
    arbitrary = genNestedTxMetadata
    shrink = shrinkTxMetadata

instance Arbitrary ApiTxMetadata where
    arbitrary = genericArbitrary
    shrink = genericShrink

instance Arbitrary (ApiTransaction n) where
    shrink = genericShrink
    arbitrary = do
        txStatus <- arbitrary
        txInsertedAt <- case txStatus of
            ApiT Pending -> pure Nothing
            ApiT InLedger -> arbitrary
            ApiT Expired -> pure Nothing
        txPendingSince <- case txStatus of
            ApiT Pending -> arbitrary
            ApiT InLedger -> pure Nothing
            ApiT Expired -> arbitrary
        txExpiresAt <- case txStatus of
            ApiT Pending -> arbitrary
            ApiT InLedger -> pure Nothing
            ApiT Expired -> Just <$> arbitrary

        ApiTransaction
            <$> arbitrary
            <*> arbitrary
            <*> arbitrary
            <*> arbitrary
            <*> pure txInsertedAt
            <*> pure txPendingSince
            <*> pure txExpiresAt
            <*> arbitrary
            <*> arbitrary
            <*> genInputs
            <*> genOutputs
            <*> genCollateral
            <*> genWithdrawals
            <*> arbitrary
            <*> pure txStatus
            <*> arbitrary
            <*> liftArbitrary (ApiT <$> genTxScriptValidity)
      where
        genInputs =
            Test.QuickCheck.scale (`mod` 3) arbitrary
        genOutputs =
            Test.QuickCheck.scale (`mod` 3) arbitrary
        genWithdrawals =
            Test.QuickCheck.scale (`mod` 3) arbitrary
        genCollateral =
            Test.QuickCheck.scale (`mod` 3) arbitrary

instance Arbitrary TxScriptValidity where
    arbitrary = genTxScriptValidity
    shrink = shrinkTxScriptValidity

instance Arbitrary (ApiWithdrawal (t :: NetworkDiscriminant)) where
    arbitrary = ApiWithdrawal
        <$> fmap (, Proxy @t) arbitrary
        <*> arbitrary

instance Arbitrary RewardAccount where
    arbitrary = RewardAccount . BS.pack <$> vector 28

instance Arbitrary Coin where
    -- No Shrinking
    arbitrary = genCoinFullRange

instance Arbitrary UTxO where
    shrink (UTxO utxo) = UTxO <$> shrink utxo
    arbitrary = do
        n <- choose (0, 10)
        utxo <- zip
            <$> vector n
            <*> vector n
        return $ UTxO $ Map.fromList utxo

instance Arbitrary TokenBundle where
    shrink = shrinkTokenBundleSmallRange
    arbitrary = genTokenBundleSmallRange

instance Arbitrary TokenMap where
    shrink = shrinkTokenMap
    arbitrary = genTokenMapSmallRange

instance Arbitrary TxOut where
    -- Shrink token bundle but not address
    shrink (TxOut a t) = TxOut a <$> shrink t
    arbitrary = TxOut <$> arbitrary <*> arbitrary

instance Arbitrary TxIn where
    -- No Shrinking
    arbitrary = TxIn
        <$> arbitrary
        -- NOTE: No need for a crazy high indexes
        <*> Test.QuickCheck.scale (`mod` 3) arbitrary

instance Arbitrary ApiWalletUtxoSnapshot where
    arbitrary = do
        entryCount <- choose (0, 4)
        entries <- replicateM entryCount genEntry
        pure $ ApiWalletUtxoSnapshot { entries }
      where
        genEntry :: Gen ApiWalletUtxoSnapshotEntry
        genEntry = do
            adaValue1 <- genCoinPositive
            adaValue2 <- genCoinPositive
            -- The actual ada quantity of an output's token bundle must be
            -- greater than or equal to the minimum permissible ada quantity:
            let ada = Api.coinToQuantity $ max adaValue1 adaValue2
            let adaMinimum = Api.coinToQuantity $ min adaValue1 adaValue2
            assets <- ApiT <$> genTokenMapSmallRange
            pure ApiWalletUtxoSnapshotEntry
                { ada
                , adaMinimum
                , assets
                }

instance Arbitrary ApiUtxoStatistics where
    arbitrary = do
        utxos <- arbitrary
        let (UTxOStatistics histoBars stakes bType) =
                computeUtxoStatistics log10 utxos
        let boundCountMap =
                Map.fromList $ map (\(HistogramBar k v)-> (k,v)) histoBars
        return $ ApiUtxoStatistics
            (Quantity $ fromIntegral stakes)
            (ApiT bType)
            boundCountMap

instance Arbitrary (ApiTxInput n) where
    shrink _ = []
    arbitrary = applyArbitrary2 ApiTxInput

instance Arbitrary (ApiTxCollateral n) where
    shrink _ = []
    arbitrary = applyArbitrary2 ApiTxCollateral

instance Arbitrary (Quantity "slot" Natural) where
    shrink (Quantity 0) = []
    shrink _ = [Quantity 0]
    arbitrary = Quantity . fromIntegral <$> (arbitrary @Word8)

instance Arbitrary (Hash "Tx") where
    arbitrary = Hash . B8.pack <$> replicateM 32 arbitrary

instance Arbitrary (Hash "Datum") where
    arbitrary = Hash . B8.pack <$> replicateM 32 arbitrary

instance Arbitrary Direction where
    arbitrary = genericArbitrary
    shrink = genericShrink

instance Arbitrary TxStatus where
    arbitrary = genericArbitrary
    shrink = genericShrink

instance Arbitrary (Quantity "block" Natural) where
    arbitrary = fmap (Quantity . fromIntegral) (arbitrary @Word32)

instance Arbitrary ApiPostRandomAddressData where
    arbitrary = genericArbitrary
    shrink = genericShrink

instance Arbitrary ApiAddressInspect where
    arbitrary = do
        style <- elements [ "Byron", "Icarus", "Shelley" ]
        stake <- elements [ "none", "by value", "by pointer" ]
        pure $ ApiAddressInspect $ Aeson.object
            [ "address_style" .= Aeson.String style
            , "stake_reference" .= Aeson.String stake
            ]

instance Arbitrary HealthCheckSMASH where
    arbitrary = genericArbitrary
    shrink = genericShrink

instance Arbitrary ApiHealthCheck where
    arbitrary = genericArbitrary
    shrink = genericShrink

instance Arbitrary ApiPostAccountKeyData where
    arbitrary = genericArbitrary
    shrink = genericShrink

instance Arbitrary ApiPostAccountKeyDataWithPurpose where
    arbitrary = genericArbitrary
    shrink = genericShrink

instance Arbitrary TokenFingerprint where
    arbitrary = do
        AssetId policy aName <- genAssetId
        pure $ mkTokenFingerprint policy aName
    shrink _ = []

instance Arbitrary KeyFormat where
    arbitrary =
        oneof [pure NonExtended, pure Extended]

instance Arbitrary ApiAccountKey where
    arbitrary = do
        xpubKey <- BS.pack <$> replicateM 64 arbitrary
        pubKey <- BS.pack <$> replicateM 32 arbitrary
        oneof [ pure $ ApiAccountKey pubKey NonExtended purposeCIP1852
              , pure $ ApiAccountKey xpubKey Extended purposeCIP1852
              , pure $ ApiAccountKey pubKey NonExtended purposeCIP1854
              , pure $ ApiAccountKey xpubKey Extended purposeCIP1854]

instance Arbitrary ApiAccountKeyShared where
    arbitrary = do
        xpubKey <- BS.pack <$> replicateM 64 arbitrary
        pubKey <- BS.pack <$> replicateM 32 arbitrary
        oneof [ pure $ ApiAccountKeyShared pubKey NonExtended purposeCIP1854
              , pure $ ApiAccountKeyShared xpubKey Extended purposeCIP1854 ]

instance Arbitrary Natural where
    shrink = shrinkIntegral
    arbitrary = genNatural

instance Arbitrary (Proxy n) => Arbitrary (ApiStakeKeys n) where
    arbitrary = Test.QuickCheck.scale (`div` 4) genericArbitrary
    shrink = genericShrink

instance Arbitrary (Proxy n) => Arbitrary (ApiOurStakeKey n) where
    arbitrary = genericArbitrary
    shrink = genericShrink

instance Arbitrary (Proxy n) => Arbitrary (ApiForeignStakeKey n) where
    arbitrary = genericArbitrary
    shrink = genericShrink

instance Arbitrary ApiNullStakeKey where
    arbitrary = genericArbitrary
    shrink = genericShrink

{-------------------------------------------------------------------------------
                   Specification / Servant-Swagger Machinery

  Below is a bit of complicated API-Level stuff in order to achieve two things:

  1/ Verify that every response from the API that actually has a JSON content
     type returns a JSON instance that matches the JSON format described by the
     specification (field names should be the same, and constraints on values as
     well).
     For this, we need three things:
         - ToJSON instances on all those types, it's a given with the above
         - Arbitrary instances on all those types, that reflect as much as
           possible, all possible values of those types. Also given by using
           'genericArbitrary' whenever possible.
         - ToSchema instances which tells how do a given type should be
           represented.
     The trick is for the later point. In a "classic" scenario, we would have
     defined the `ToSchema` instances directly in Haskell on our types, which
     eventually becomes a real pain to maintain. Instead, we have written the
     spec by hand, and we want to check that our implementation matches it.
     So, we "emulate" the 'ToSchema' instance by:
         - Parsing the specification file (which is embedded at compile-time)
         - Creating missing 'ToSchema' by doing lookups in that global schema

  2/ The above verification is rather weak, because it just controls the return
     types of endpoints, but not that those endpoints are somewhat valid. Thus,
     we've also built another check 'validateEveryPath' which crawls our servant
     API type, and checks whether every path we have in our API appears in the
     specification. It does it by defining a few recursive type-classes to
     crawl the API, and for each endpoint:
         - construct the corresponding path (with verb)
         - build an HSpec scenario which checks whether the path is present
    This seemingly means that the identifiers we use in our servant paths (in
    particular, those for path parameters) should exactly match the specs.

-------------------------------------------------------------------------------}

-- | Specification file, embedded at compile-time and decoded right away
specification :: Aeson.Value
specification =
    unsafeDecode bytes
  where
    bytes = $(
        let swaggerYaml = "./specifications/api/swagger.yaml"
        in liftIO (lookupEnv "SWAGGER_YAML") >>=
        maybe (makeRelativeToProject swaggerYaml) pure >>=
        embedFile
        )
    unsafeDecode =
        either (error . (msg <>) . show) Prelude.id . Yaml.decodeEither'
    msg = "Whoops! Failed to parse or find the api specification document: "

instance Typeable n => ToSchema (ApiAddress n) where
    declareNamedSchema _ = declareSchemaForDefinition "ApiAddress"

instance ToSchema ApiAddressInspect where
    declareNamedSchema _ = declareSchemaForDefinition "ApiAddressInspect"

instance Typeable n => ToSchema (ApiPutAddressesData n) where
    declareNamedSchema _ = declareSchemaForDefinition "ApiPutAddressesData"

instance Typeable n => ToSchema (ApiSelectCoinsData n) where
    declareNamedSchema _ = do
        addDefinition =<< declareSchemaForDefinition "TransactionMetadataValue"
        declareSchemaForDefinition "ApiSelectCoinsData"

instance ToSchema (ApiT SmashServer) where
    declareNamedSchema _ = declareSchemaForDefinition "ApiSmashServer"

instance ToSchema ApiHealthCheck where
    declareNamedSchema _ = declareSchemaForDefinition "ApiHealthCheck"

instance Typeable n => ToSchema (ApiCoinSelection n) where
    declareNamedSchema _ = declareSchemaForDefinition "ApiCoinSelection"

instance ToSchema ApiWallet where
    declareNamedSchema _ = declareSchemaForDefinition "ApiWallet"

instance ToSchema ApiByronWallet where
    declareNamedSchema _ = declareSchemaForDefinition "ApiByronWallet"

instance ToSchema ApiWalletMigrationBalance where
    declareNamedSchema _ =
        declareSchemaForDefinition "ApiWalletMigrationBalance"

instance Typeable n => ToSchema (ApiWalletMigrationPlan n) where
    declareNamedSchema _ =
        declareSchemaForDefinition "ApiWalletMigrationPlan"

instance Typeable n => ToSchema (ApiWalletMigrationPlanPostData n) where
    declareNamedSchema _ =
        declareSchemaForDefinition "ApiWalletMigrationPlanPostData"

instance Typeable n => ToSchema (ApiWalletMigrationPostData n "lenient") where
    declareNamedSchema _ =
        declareSchemaForDefinition "ApiByronWalletMigrationPostData"

instance Typeable n => ToSchema (ApiWalletMigrationPostData n "user") where
    declareNamedSchema _ =
        declareSchemaForDefinition "ApiShelleyWalletMigrationPostData"

instance ToSchema ApiWalletPassphrase where
    declareNamedSchema _ =
        declareSchemaForDefinition "ApiWalletPassphrase"

instance ToSchema ApiWalletUtxoSnapshot where
    declareNamedSchema _ =
        declareSchemaForDefinition "ApiWalletUtxoSnapshot"

instance ToSchema ApiStakePool where
    declareNamedSchema _ = declareSchemaForDefinition "ApiStakePool"

instance ToSchema ApiStakePoolMetrics where
    declareNamedSchema _ = declareSchemaForDefinition "ApiStakePoolMetrics"

instance ToSchema ApiFee where
    declareNamedSchema _ = declareSchemaForDefinition "ApiFee"

instance ToSchema ApiAsset where
    declareNamedSchema _ = declareSchemaForDefinition "ApiAsset"

instance ToSchema ApiTxId where
    declareNamedSchema _ = declareSchemaForDefinition "ApiTxId"

instance ToSchema WalletPostData where
    declareNamedSchema _ = declareSchemaForDefinition "ApiWalletPostData"

instance ToSchema AccountPostData where
    declareNamedSchema _ = declareSchemaForDefinition "ApiAccountPostData"

instance ToSchema WalletOrAccountPostData where
    declareNamedSchema _ = declareSchemaForDefinition "ApiWalletOrAccountPostData"

instance ToSchema (ByronWalletPostData '[12]) where
    declareNamedSchema _ = declareSchemaForDefinition "ApiByronWalletRandomPostData"

instance ToSchema (ByronWalletPostData '[15]) where
    declareNamedSchema _ = declareSchemaForDefinition "ApiByronWalletIcarusPostData"

instance ToSchema (ByronWalletPostData '[12,15,18,21,24]) where
    -- NOTE ApiByronWalletLedgerPostData works too. Only the description differs.
    declareNamedSchema _ = declareSchemaForDefinition "ApiByronWalletTrezorPostData"

instance ToSchema ByronWalletFromXPrvPostData where
    declareNamedSchema _ = declareSchemaForDefinition "ApiByronWalletRandomXPrvPostData"

instance ToSchema SomeByronWalletPostData where
    declareNamedSchema _ = declareSchemaForDefinition "SomeByronWalletPostData"

instance ToSchema WalletPutData where
    declareNamedSchema _ = declareSchemaForDefinition "ApiWalletPutData"

instance ToSchema SettingsPutData where
    declareNamedSchema _ = declareSchemaForDefinition "ApiSettingsPutData"

instance ToSchema (ApiT Settings) where
    declareNamedSchema _ = declareSchemaForDefinition "ApiGetSettings"

instance ToSchema WalletPutPassphraseData where
    declareNamedSchema _ =
        declareSchemaForDefinition "ApiWalletPutPassphraseData"

instance ToSchema ByronWalletPutPassphraseData where
    declareNamedSchema _ =
        declareSchemaForDefinition "ApiByronWalletPutPassphraseData"

instance ToSchema ApiTxMetadata where
    declareNamedSchema _ = declareSchemaForDefinition "TransactionMetadataValue"

instance ToSchema ApiSignTransactionPostData where
    declareNamedSchema _ = declareSchemaForDefinition "ApiSignTransactionPostData"

instance ToSchema ApiSerialisedTransaction where
    -- fixme: tests don't seem to like allOf
    declareNamedSchema _ = declareSchemaForDefinition "ApiSerialisedTransaction"

instance ToSchema (ApiBytesT 'Base64 SerialisedTx) where
    declareNamedSchema _ = declareSchemaForDefinition "ApiSerialisedTx"

instance Typeable n => ToSchema (PostTransactionOldData n) where
    declareNamedSchema _ = do
        addDefinition =<< declareSchemaForDefinition "TransactionMetadataValue"
        declareSchemaForDefinition "ApiPostTransactionData"

instance Typeable n => ToSchema (PostTransactionFeeOldData n) where
    declareNamedSchema _ = do
        addDefinition =<< declareSchemaForDefinition "TransactionMetadataValue"
        declareSchemaForDefinition "ApiPostTransactionFeeData"

instance Typeable n => ToSchema (ApiExternalInput n) where
    declareNamedSchema _ = declareSchemaForDefinition "ApiExternalInput"

instance Typeable n => ToSchema (ApiBalanceTransactionPostData n) where
    declareNamedSchema _ = declareSchemaForDefinition "ApiBalanceTransactionPostData"

instance Typeable n => ToSchema (PostMintBurnAssetData n) where
    declareNamedSchema _ = do
        addDefinition =<< declareSchemaForDefinition "TransactionMetadataValue"
        declareSchemaForDefinition "ApiPostMintBurnAssetData"

instance Typeable n => ToSchema (ApiTransaction n) where
    declareNamedSchema _ = do
        addDefinition =<< declareSchemaForDefinition "TransactionMetadataValue"
        declareSchemaForDefinition "ApiTransaction"

instance ToSchema ApiUtxoStatistics where
    declareNamedSchema _ = declareSchemaForDefinition "ApiWalletUTxOsStatistics"

instance ToSchema ApiNetworkInformation where
    declareNamedSchema _ = declareSchemaForDefinition "ApiNetworkInformation"

instance ToSchema ApiNetworkClock where
    declareNamedSchema _ = declareSchemaForDefinition "ApiNetworkClock"

data ApiScript
instance ToSchema ApiScript where
    declareNamedSchema _ = declareSchemaForDefinition "ApiScript"

data ApiPubKey
instance ToSchema ApiPubKey where
    declareNamedSchema _ = declareSchemaForDefinition "ApiPubKey"

instance ToSchema ApiSharedWalletPostDataFromMnemonics where
    declareNamedSchema _ = do
        addDefinition =<< declareSchemaForDefinition "ScriptTemplateValue"
        declareSchemaForDefinition "ApiSharedWalletPostDataFromMnemonics"

instance ToSchema ApiSharedWalletPostDataFromAccountPubX where
    declareNamedSchema _ = do
        addDefinition =<< declareSchemaForDefinition "ScriptTemplateValue"
        declareSchemaForDefinition "ApiSharedWalletPostDataFromAccountPubX"

instance ToSchema ApiSharedWalletPostData where
    declareNamedSchema _ = do
        addDefinition =<< declareSchemaForDefinition "ScriptTemplateValue"
        declareSchemaForDefinition "ApiSharedWalletPostData"

instance ToSchema ApiSharedWalletPatchData where
    declareNamedSchema _ = do
        addDefinition =<< declareSchemaForDefinition "ScriptTemplateValue"
        declareSchemaForDefinition "ApiSharedWalletPatchData"

instance ToSchema ApiActiveSharedWallet where
    declareNamedSchema _ = do
        addDefinition =<< declareSchemaForDefinition "ScriptTemplateValue"
        declareSchemaForDefinition "ApiActiveSharedWallet"

instance ToSchema ApiPendingSharedWallet where
    declareNamedSchema _ = do
        addDefinition =<< declareSchemaForDefinition "ScriptTemplateValue"
        declareSchemaForDefinition "ApiPendingSharedWallet"

instance ToSchema ApiSharedWallet where
    declareNamedSchema _ = do
        addDefinition =<< declareSchemaForDefinition "ScriptTemplateValue"
        declareSchemaForDefinition "ApiSharedWallet"

instance ToSchema ApiAddressData where
    declareNamedSchema _ = do
        addDefinition =<< declareSchemaForDefinition "ScriptValue"
        addDefinition =<< declareSchemaForDefinition "CredentialValue"
        declareSchemaForDefinition "ApiAddressData"

instance ToSchema ApiCredential where
    declareNamedSchema _ = do
        addDefinition =<< declareSchemaForDefinition "ScriptValue"
        declareSchemaForDefinition "ApiCredential"

instance ToSchema AnyAddress where
    declareNamedSchema _ = declareSchemaForDefinition "AnyAddress"

instance ToSchema ApiNetworkParameters where
    declareNamedSchema _ = declareSchemaForDefinition "ApiNetworkParameters"

instance ToSchema ApiEra where
    declareNamedSchema _ = declareSchemaForDefinition "ApiEra"

instance ToSchema ApiEraInfo where
    declareNamedSchema _ = declareSchemaForDefinition "ApiEraInfo"

instance ToSchema ApiSlotReference where
    declareNamedSchema _ = declareSchemaForDefinition "ApiSlotReference"

instance ToSchema ApiBlockReference where
    declareNamedSchema _ = declareSchemaForDefinition "ApiBlockReference"

instance ToSchema ApiWalletDelegationStatus where
    declareNamedSchema _ = declareSchemaForDefinition "ApiWalletDelegationStatus"

instance ToSchema ApiWalletDelegationNext where
    declareNamedSchema _ = declareSchemaForDefinition "ApiWalletDelegationNext"

instance ToSchema ApiWalletDelegation where
    declareNamedSchema _ = declareSchemaForDefinition "ApiWalletDelegation"

instance ToSchema ApiPostRandomAddressData where
    declareNamedSchema _ = declareSchemaForDefinition "ApiPostRandomAddressData"

instance ToSchema ApiWalletSignData where
    declareNamedSchema _ = do
        addDefinition =<< declareSchemaForDefinition "TransactionMetadataValue"
        declareSchemaForDefinition "ApiWalletSignData"

instance ToSchema ApiPostAccountKeyData where
    declareNamedSchema _ = declareSchemaForDefinition "ApiPostAccountKeyData"

instance ToSchema ApiPostAccountKeyDataWithPurpose where
    declareNamedSchema _ = declareSchemaForDefinition "ApiPostAccountKeyDataWithPurpose"

instance ToSchema ApiAccountKey where
    declareNamedSchema _ = declareSchemaForDefinition "ApiAccountKey"

instance ToSchema ApiAccountKeyShared where
    declareNamedSchema _ = declareSchemaForDefinition "ApiAccountKeyShared"

instance Typeable n => ToSchema (ApiStakeKeys n) where
    declareNamedSchema _ = declareSchemaForDefinition "ApiStakeKeys"

instance Typeable n => ToSchema (ApiOurStakeKey n) where
    declareNamedSchema _ = declareSchemaForDefinition "ApiOurStakeKey"

instance Typeable n => ToSchema (ApiForeignStakeKey n) where
    declareNamedSchema _ = declareSchemaForDefinition "ApiForeignStakeKey"

instance ToSchema ApiNullStakeKey where
    declareNamedSchema _ = declareSchemaForDefinition "ApiNullStakeKey"

instance Typeable n => ToSchema (ApiConstructTransactionData n) where
    declareNamedSchema _ = do
        addDefinition =<< declareSchemaForDefinition "TransactionMetadataValue"
        declareSchemaForDefinition "ApiConstructTransactionData"

instance Typeable n => ToSchema (ApiConstructTransaction n) where
    declareNamedSchema _ = declareSchemaForDefinition "ApiConstructTransaction"

instance ToSchema ApiMultiDelegationAction where
    declareNamedSchema _ = declareSchemaForDefinition "ApiMultiDelegationAction"

-- | Utility function to provide an ad-hoc 'ToSchema' instance for a definition:
-- we simply look it up within the Swagger specification.
declareSchemaForDefinition :: Text -> Declare (Definitions Schema) NamedSchema
declareSchemaForDefinition ref = do
    let json = foldl' unsafeLookupKey specification ["components","schemas",ref]
    case Aeson.eitherDecode' $ Aeson.encode json of
        Left err -> error $
            "unable to decode schema for definition '" <> T.unpack ref <> "': " <> show err
        Right schema ->
            return $ NamedSchema (Just ref) schema

-- | Add a known definition to the set of definitions, this may be necessary
-- when we can't inline a definition because it is recursive or, when a
-- definition is only used in an existing schema but has no top-level type for
-- which to define a 'ToSchema' instance.
addDefinition :: NamedSchema -> Declare (Definitions Schema) ()
addDefinition (NamedSchema Nothing _) =
    error "Trying to add definition for an unnamed NamedSchema!"
addDefinition (NamedSchema (Just k) s) = do
    defs <- look
    declare $ defs & at k ?~ s

unsafeLookupKey :: Aeson.Value -> Text -> Aeson.Value
unsafeLookupKey json k = case json of
    Aeson.Object m -> fromMaybe bombMissing (HM.lookup k m)
    m -> bombNotObject m
  where
    bombNotObject m =
        error $ "given JSON value is NOT an object: " <> show m
    bombMissing =
        error $ "no value found in map for key: " <> T.unpack k

-- | Verify that all servant endpoints are present and match the specification
class ValidateEveryPath api where
    validateEveryPath :: Proxy api -> Spec

instance {-# OVERLAPS #-} HasPath a => ValidateEveryPath a where
    validateEveryPath proxy = do
        let (verb, path) = getPath proxy
        let verbStr = toLower <$> show verb
        it (verbStr <> " " <> path <> " exists in specification") $ do
            case foldl' unsafeLookupKey specification ["paths", T.pack path] of
                Aeson.Object m -> case HM.lookup (T.pack verbStr) m of
                    Just{}  -> return @IO ()
                    Nothing -> fail "couldn't find path in specification"
                _ -> fail "couldn't find path in specification"

instance (ValidateEveryPath a, ValidateEveryPath b) => ValidateEveryPath (a :<|> b) where
    validateEveryPath _ = do
        validateEveryPath (Proxy @a)
        validateEveryPath (Proxy @b)

-- | Extract the path of a given endpoint, in a format that is swagger-friendly
class HasPath api where
    getPath :: Proxy api -> (StdMethod, String)

instance (Method m) => HasPath (Verb m s ct a) where
    getPath _ = (method (Proxy @m), "")

instance (Method m) => HasPath (NoContentVerb m) where
    getPath _ = (method (Proxy @m), "")

instance (KnownSymbol path, HasPath sub) => HasPath (path :> sub) where
    getPath _ =
        let (verb, sub) = getPath (Proxy @sub)
        in (verb, "/" <> symbolVal (Proxy :: Proxy path) <> sub)

instance (KnownSymbol param, HasPath sub) => HasPath (Capture param t :> sub)
  where
    getPath _ =
        let (verb, sub) = getPath (Proxy @sub)
        in case symbolVal (Proxy :: Proxy param) of
            sym | sym == "*" -> (verb, "/" <> sym <> sub)
            sym -> (verb, "/{" <> sym <> "}" <> sub)

instance HasPath sub => HasPath (ReqBody a b :> sub) where
    getPath _ = getPath (Proxy @sub)

instance HasPath sub => HasPath (QueryParam a b :> sub) where
    getPath _ = getPath (Proxy @sub)

instance HasPath sub => HasPath (QueryFlag sym :> sub) where
    getPath _ = getPath (Proxy @sub)

instance HasPath sub => HasPath (Header' opts name ty :> sub) where
    getPath _ = getPath (Proxy @sub)

-- A way to demote 'StdMethod' back to the world of values. Servant provides a
-- 'reflectMethod' that does just that, but demote types to raw 'ByteString' for
-- an unknown reason :/
instance Method 'GET where method _ = GET
instance Method 'POST where method _ = POST
instance Method 'PUT where method _ = PUT
instance Method 'DELETE where method _ = DELETE
instance Method 'PATCH where method _ = PATCH
class Method (m :: StdMethod) where
    method :: Proxy m -> StdMethod

{-------------------------------------------------------------------------------
            Generating Golden Test Vectors For Address Encoding
-------------------------------------------------------------------------------}

-- SPENDINGKEY=$(jcli key generate --type Ed25519Extended | jcli key to-public)
-- DELEGATIONKEY=$(jcli key generate --type Ed25519Extended | jcli key to-public)
--
-- SPENDINGKEYBYTES=$(echo $SPENDINGKEY | jcli key to-bytes)
-- DELEGATIONKEYBYTES=$(echo $DELEGATIONKEY | jcli key to-bytes)
--
-- MAINNETSINGLE=$(jcli address single $SPENDINGKEY --prefix addr)
-- TESTNETSINGLE=$(jcli address single $SPENDINGKEY --testing --prefix addr)
--
-- MAINNETGROUPED=$(jcli address single $SPENDINGKEY $DELEGATIONKEY --prefix addr)
-- TESTNETGROUPED=$(jcli address single $SPENDINGKEY $DELEGATIONKEY --testing --prefix addr)
--
-- TESTVECTOR=test_vector_$(date +%s)
-- touch $TESTVECTOR
-- echo "spending key:        $SPENDINGKEYBYTES" >> $TESTVECTOR
-- echo "\ndelegation key:    $DELEGATIONKEYBYTES" >> $TESTVECTOR
-- echo "\nsingle (mainnet):  $MAINNETSINGLE" >> $TESTVECTOR
-- echo "\ngrouped (mainnet): $MAINNETGROUPED" >> $TESTVECTOR
-- echo "\nsingle (testnet):  $TESTNETSINGLE" >> $TESTVECTOR
-- echo "\ngrouped (testnet): $TESTNETGROUPED" >> $TESTVECTOR
--
-- echo -e $(cat $TESTVECTOR)
-- echo "Saved as $TESTVECTOR."<|MERGE_RESOLUTION|>--- conflicted
+++ resolved
@@ -203,12 +203,7 @@
     , NetworkDiscriminant (..)
     , Role (..)
     , WalletKey (..)
-<<<<<<< HEAD
-=======
     , fromHex
-    , passphraseMaxLength
-    , passphraseMinLength
->>>>>>> 54326ed8
     )
 import Cardano.Wallet.Primitive.AddressDerivation.SharedKey
     ( purposeCIP1854 )
@@ -217,8 +212,7 @@
 import Cardano.Wallet.Primitive.AddressDerivationSpec
     ()
 import Cardano.Wallet.Primitive.AddressDiscovery.Sequential
-<<<<<<< HEAD
-    ( AddressPoolGap, getAddressPoolGap )
+    ( AddressPoolGap, getAddressPoolGap, purposeCIP1852 )
 import Cardano.Wallet.Primitive.Passphrase.Types
     ( Passphrase (..)
     , PassphraseHash (PassphraseHash)
@@ -227,9 +221,6 @@
     , passphraseMaxLength
     , passphraseMinLength
     )
-=======
-    ( AddressPoolGap, getAddressPoolGap, purposeCIP1852 )
->>>>>>> 54326ed8
 import Cardano.Wallet.Primitive.SyncProgress
     ( SyncProgress (..) )
 import Cardano.Wallet.Primitive.Types
@@ -626,15 +617,9 @@
         \existing path in the specification" $
         validateEveryPath (Proxy :: Proxy (Api ('Testnet 0) ApiStakePool))
 
-<<<<<<< HEAD
-    parallel $ describe "verify JSON parsing failures too" $ do
+    describe "verify JSON parsing failures too" $ do
         it "ApiT (Passphrase \"user\") (too short)" $ do
             let minLength = passphraseMinLength (Proxy :: Proxy "user")
-=======
-    describe "verify JSON parsing failures too" $ do
-        it "ApiT (Passphrase \"raw\") (too short)" $ do
-            let minLength = passphraseMinLength (Proxy :: Proxy "raw")
->>>>>>> 54326ed8
             let msg = "Error in $: passphrase is too short: \
                     \expected at least " <> show minLength <> " characters"
             Aeson.parseEither parseJSON [aesonQQ|"patate"|]
